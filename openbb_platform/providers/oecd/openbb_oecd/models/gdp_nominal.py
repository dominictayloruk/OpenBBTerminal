--- conflicted
+++ resolved
@@ -12,13 +12,9 @@
     GdpNominalData,
     GdpNominalQueryParams,
 )
-<<<<<<< HEAD
-from openbb_oecd.utils import constants
-=======
 from openbb_core.provider.utils.descriptions import QUERY_DESCRIPTIONS
 from openbb_core.provider.utils.errors import EmptyDataError
 from openbb_oecd.utils.constants import CODE_TO_COUNTRY_GDP, COUNTRY_TO_CODE_GDP
->>>>>>> 3e24fd6b
 from pydantic import Field, field_validator
 
 COUNTRIES = list(COUNTRY_TO_CODE_GDP) + ["all"]
@@ -125,11 +121,6 @@
     ) -> List[Dict]:
         """Return the raw data from the OECD endpoint."""
         # pylint: disable=import-outside-toplevel
-<<<<<<< HEAD
-        from openbb_oecd.utils import helpers
-
-        unit = "MLN_USD" if query.units == "usd" else "USD_CAP"
-=======
         from io import StringIO  # noqa
         from openbb_oecd.utils.helpers import oecd_date_to_python_date
         from numpy import nan
@@ -159,25 +150,12 @@
 
         country = country_string(query.country) if query.country else ""
 
->>>>>>> 3e24fd6b
         url = (
             f"https://sdmx.oecd.org/public/rest/data/OECD.SDD.NAD,DSD_NAMAIN1@DF_QNA_EXPENDITURE_{unit},1.1"
             + f"/{frequency}..{country}.S1..B1GQ.....{price_base}..?"
             + f"&startPeriod={query.start_date}&endPeriod={query.end_date}"
             + "&dimensionAtObservation=TIME_PERIOD&detail=dataonly&format=csvfile"
         )
-<<<<<<< HEAD
-        data_df = helpers.fetch_data(url, csv_kwargs={"encoding": "utf-8"}, **kwargs)
-        # Sometimes there is weird unicode characters in the column names, so we need to rename them.
-        # Even changing the encoding on the fetch doesn't seem to help.
-        data_df = data_df.rename(
-            columns={
-                "LOCATION": "country",
-                "TIME_PERIOD": "date",
-                "OBS_VALUE": "value",
-                "Location": "country",
-            }
-=======
         if query.units == "capita":
             url = url.replace("B1GQ", "B1GQ_POP")
 
@@ -189,7 +167,6 @@
 
         response = await amake_request(
             url, timeout=30, response_callback=response_callback
->>>>>>> 3e24fd6b
         )
 
         df = read_csv(StringIO(response)).get(  # type: ignore
