--- conflicted
+++ resolved
@@ -23,11 +23,6 @@
     Source: https://docs.intrinio.com/documentation/web_api/get_fundamental_standardized_financials_v2
     """
 
-<<<<<<< HEAD
-    period: Literal["annual", "quarter"] = Field(
-        default="annual",
-        json_schema_extra={"choices": ["annual", "quarter"]},
-=======
     __json_schema_extra__ = {
         "period": {
             "choices": ["annual", "quarter"],
@@ -37,7 +32,6 @@
     period: Literal["annual", "quarter"] = Field(
         default="annual",
         description=QUERY_DESCRIPTIONS.get("period", ""),
->>>>>>> 3e24fd6b
     )
     fiscal_year: Optional[int] = Field(
         default=None,
