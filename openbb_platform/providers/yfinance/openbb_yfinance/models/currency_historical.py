"""Yahoo Finance Currency Price Model."""

# pylint: disable=unused-argument

from datetime import datetime
from typing import Any, Dict, List, Literal, Optional

from openbb_core.provider.abstract.fetcher import Fetcher
from openbb_core.provider.standard_models.currency_historical import (
    CurrencyHistoricalData,
    CurrencyHistoricalQueryParams,
)
from openbb_core.provider.utils.descriptions import QUERY_DESCRIPTIONS
from openbb_core.provider.utils.errors import EmptyDataError
from openbb_yfinance.utils.references import INTERVALS_DICT
from pydantic import Field


class YFinanceCurrencyHistoricalQueryParams(CurrencyHistoricalQueryParams):
    """Yahoo Finance Currency Price Query.

    Source: https://finance.yahoo.com/currencies/
    """

<<<<<<< HEAD
    __json_schema_extra__ = {"symbol": {"multiple_items_allowed": True}}
=======
    __json_schema_extra__ = {
        "symbol": {"multiple_items_allowed": True},
        "interval": {
            "choices": [
                "1m",
                "2m",
                "5m",
                "15m",
                "30m",
                "60m",
                "90m",
                "1h",
                "1d",
                "5d",
                "1W",
                "1M",
                "1Q",
            ]
        },
    }
>>>>>>> 3e24fd6b

    interval: Literal[
        "1m",
        "2m",
        "5m",
        "15m",
        "30m",
        "60m",
        "90m",
        "1h",
        "1d",
        "5d",
        "1W",
        "1M",
        "1Q",
    ] = Field(
        default="1d",
        description=QUERY_DESCRIPTIONS.get("interval", ""),
    )


class YFinanceCurrencyHistoricalData(CurrencyHistoricalData):
    """Yahoo Finance Currency Price Data."""


class YFinanceCurrencyHistoricalFetcher(
    Fetcher[
        YFinanceCurrencyHistoricalQueryParams,
        List[YFinanceCurrencyHistoricalData],
    ]
):
    """Transform the query, extract and transform the data from the Yahoo Finance endpoints."""

    @staticmethod
    def transform_query(
        params: Dict[str, Any]
    ) -> YFinanceCurrencyHistoricalQueryParams:
        """Transform the query."""
        # pylint: disable=import-outside-toplevel
        from dateutil.relativedelta import relativedelta

        transformed_params = params
        symbols = params["symbol"].split(",")
        new_symbols = [
            f"{s.upper()}=X" if "=X" not in s.upper() else s.upper() for s in symbols
        ]
        transformed_params["symbol"] = ",".join(new_symbols)

        now = datetime.now().date()

        if params.get("start_date") is None:
            transformed_params["start_date"] = now - relativedelta(years=1)

        if params.get("end_date") is None:
            transformed_params["end_date"] = now

        return YFinanceCurrencyHistoricalQueryParams(**transformed_params)

    @staticmethod
    def extract_data(
        query: YFinanceCurrencyHistoricalQueryParams,
        credentials: Optional[Dict[str, str]],
        **kwargs: Any,
    ) -> List[Dict]:
        """Return the raw data from the Yahoo Finance endpoint."""
        # pylint: disable=import-outside-toplevel
        from openbb_yfinance.utils.helpers import yf_download

        data = yf_download(
            query.symbol,
            start_date=query.start_date,
            end_date=query.end_date,
            interval=INTERVALS_DICT.get(query.interval, "1d"),  # type: ignore
            auto_adjust=False,
            actions=False,
            prepost=True,
        )

        if data.empty:
            raise EmptyDataError()

        return data.to_dict("records")

    @staticmethod
    def transform_data(
        query: YFinanceCurrencyHistoricalQueryParams,
        data: List[Dict],
        **kwargs: Any,
    ) -> List[YFinanceCurrencyHistoricalData]:
        """Transform the data to the standard format."""
        return [YFinanceCurrencyHistoricalData.model_validate(d) for d in data]<|MERGE_RESOLUTION|>--- conflicted
+++ resolved
@@ -22,9 +22,6 @@
     Source: https://finance.yahoo.com/currencies/
     """
 
-<<<<<<< HEAD
-    __json_schema_extra__ = {"symbol": {"multiple_items_allowed": True}}
-=======
     __json_schema_extra__ = {
         "symbol": {"multiple_items_allowed": True},
         "interval": {
@@ -45,7 +42,6 @@
             ]
         },
     }
->>>>>>> 3e24fd6b
 
     interval: Literal[
         "1m",
