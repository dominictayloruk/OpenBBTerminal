[tool.poetry]
name = "openbb-yfinance"
version = "1.4.3"
description = "yfinance extension for OpenBB"
authors = ["OpenBB Team <hello@openbb.co>"]
license = "AGPL-3.0-only"
readme = "README.md"
packages = [{ include = "openbb_yfinance" }]

[tool.poetry.dependencies]
python = ">=3.9.21,<3.13"
<<<<<<< HEAD
yfinance = "^0.2.56"
openbb-core = "^1.4.6"
=======
yfinance = "^0.2.58"
openbb-core = "^1.4.3"
curl-adapter = "^1.0.0.post3"
>>>>>>> 6a79d126

[build-system]
requires = ["poetry-core"]
build-backend = "poetry.core.masonry.api"

[tool.poetry.plugins."openbb_provider_extension"]
yfinance = "openbb_yfinance:yfinance_provider"<|MERGE_RESOLUTION|>--- conflicted
+++ resolved
@@ -9,14 +9,9 @@
 
 [tool.poetry.dependencies]
 python = ">=3.9.21,<3.13"
-<<<<<<< HEAD
-yfinance = "^0.2.56"
+yfinance = "^0.2.58"
 openbb-core = "^1.4.6"
-=======
-yfinance = "^0.2.58"
-openbb-core = "^1.4.3"
 curl-adapter = "^1.0.0.post3"
->>>>>>> 6a79d126
 
 [build-system]
 requires = ["poetry-core"]
