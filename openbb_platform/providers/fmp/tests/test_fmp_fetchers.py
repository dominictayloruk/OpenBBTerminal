"""Unit tests for FMP provider modules."""

import re
from datetime import date

import pytest
from openbb_core.app.service.user_service import UserService
from openbb_fmp.models.analyst_estimates import FMPAnalystEstimatesFetcher
from openbb_fmp.models.available_indices import FMPAvailableIndicesFetcher
from openbb_fmp.models.balance_sheet import FMPBalanceSheetFetcher
from openbb_fmp.models.balance_sheet_growth import FMPBalanceSheetGrowthFetcher
from openbb_fmp.models.calendar_dividend import FMPCalendarDividendFetcher
from openbb_fmp.models.calendar_earnings import FMPCalendarEarningsFetcher
from openbb_fmp.models.calendar_splits import FMPCalendarSplitsFetcher
from openbb_fmp.models.cash_flow import FMPCashFlowStatementFetcher
from openbb_fmp.models.cash_flow_growth import FMPCashFlowStatementGrowthFetcher
from openbb_fmp.models.company_filings import FMPCompanyFilingsFetcher
from openbb_fmp.models.company_news import FMPCompanyNewsFetcher
from openbb_fmp.models.company_overview import FMPCompanyOverviewFetcher
from openbb_fmp.models.crypto_historical import FMPCryptoHistoricalFetcher
from openbb_fmp.models.crypto_search import FMPCryptoSearchFetcher
from openbb_fmp.models.currency_historical import FMPCurrencyHistoricalFetcher
from openbb_fmp.models.currency_pairs import FMPCurrencyPairsFetcher
from openbb_fmp.models.currency_snapshots import FMPCurrencySnapshotsFetcher
from openbb_fmp.models.discovery_filings import FMPDiscoveryFilingsFetcher
from openbb_fmp.models.earnings_call_transcript import FMPEarningsCallTranscriptFetcher
from openbb_fmp.models.economic_calendar import FMPEconomicCalendarFetcher
from openbb_fmp.models.equity_historical import FMPEquityHistoricalFetcher
from openbb_fmp.models.equity_ownership import FMPEquityOwnershipFetcher
from openbb_fmp.models.equity_peers import FMPEquityPeersFetcher
from openbb_fmp.models.equity_profile import FMPEquityProfileFetcher
from openbb_fmp.models.equity_quote import FMPEquityQuoteFetcher
from openbb_fmp.models.equity_screener import FMPEquityScreenerFetcher
from openbb_fmp.models.equity_valuation_multiples import (
    FMPEquityValuationMultiplesFetcher,
)
from openbb_fmp.models.etf_countries import FMPEtfCountriesFetcher
from openbb_fmp.models.etf_equity_exposure import FMPEtfEquityExposureFetcher
from openbb_fmp.models.etf_holdings import FMPEtfHoldingsFetcher
from openbb_fmp.models.etf_holdings_date import FMPEtfHoldingsDateFetcher
from openbb_fmp.models.etf_info import FMPEtfInfoFetcher
from openbb_fmp.models.etf_search import FMPEtfSearchFetcher
from openbb_fmp.models.etf_sectors import FMPEtfSectorsFetcher
from openbb_fmp.models.executive_compensation import FMPExecutiveCompensationFetcher
from openbb_fmp.models.financial_ratios import FMPFinancialRatiosFetcher
from openbb_fmp.models.forward_ebitda_estimates import FMPForwardEbitdaEstimatesFetcher
from openbb_fmp.models.forward_eps_estimates import FMPForwardEpsEstimatesFetcher
from openbb_fmp.models.historical_dividends import FMPHistoricalDividendsFetcher
from openbb_fmp.models.historical_employees import FMPHistoricalEmployeesFetcher
from openbb_fmp.models.historical_eps import FMPHistoricalEpsFetcher
from openbb_fmp.models.historical_market_cap import FmpHistoricalMarketCapFetcher
from openbb_fmp.models.historical_splits import FMPHistoricalSplitsFetcher
from openbb_fmp.models.income_statement import FMPIncomeStatementFetcher
from openbb_fmp.models.income_statement_growth import FMPIncomeStatementGrowthFetcher
from openbb_fmp.models.index_constituents import (
    FMPIndexConstituentsFetcher,
)
from openbb_fmp.models.index_historical import FMPIndexHistoricalFetcher
from openbb_fmp.models.insider_trading import FMPInsiderTradingFetcher
from openbb_fmp.models.institutional_ownership import FMPInstitutionalOwnershipFetcher
from openbb_fmp.models.key_executives import FMPKeyExecutivesFetcher
from openbb_fmp.models.key_metrics import FMPKeyMetricsFetcher
from openbb_fmp.models.market_indices import FMPMarketIndicesFetcher
from openbb_fmp.models.market_snapshots import FMPMarketSnapshotsFetcher
from openbb_fmp.models.price_performance import FMPPricePerformanceFetcher
from openbb_fmp.models.price_target import FMPPriceTargetFetcher
from openbb_fmp.models.price_target_consensus import FMPPriceTargetConsensusFetcher
from openbb_fmp.models.revenue_business_line import FMPRevenueBusinessLineFetcher
from openbb_fmp.models.revenue_geographic import FMPRevenueGeographicFetcher
from openbb_fmp.models.risk_premium import FMPRiskPremiumFetcher
from openbb_fmp.models.share_statistics import FMPShareStatisticsFetcher
from openbb_fmp.models.treasury_rates import FMPTreasuryRatesFetcher
from openbb_fmp.models.world_news import FMPWorldNewsFetcher
from openbb_fmp.models.yield_curve import FMPYieldCurveFetcher

test_credentials = UserService().default_user_settings.credentials.model_dump(
    mode="json"
)


def response_filter(response):
    """Filter the response."""
    if "Location" in response["headers"]:
        response["headers"]["Location"] = [
            re.sub(r"apikey=[^&]+", "apikey=MOCK_API_KEY", x)
            for x in response["headers"]["Location"]
        ]
    return response


@pytest.fixture(scope="module")
def vcr_config():
    """VCR configuration."""
    return {
        "filter_headers": [("User-Agent", None)],
        "filter_query_parameters": [
            ("apikey", "MOCK_API_KEY"),
        ],
        "before_record_response": response_filter,
    }


@pytest.mark.record_http
def test_fmp_company_filings_fetcher(credentials=test_credentials):
    """Test FMP company filings fetcher."""
    params = {"symbol": "AAPL", "form_type": "10-K", "limit": 100}

    fetcher = FMPCompanyFilingsFetcher()
    result = fetcher.test(params, credentials)
    assert result is None


@pytest.mark.record_http
def test_fmp_crypto_historical_fetcher(credentials=test_credentials):
    """Test FMP crypto historical fetcher."""
    params = {
        "symbol": "BTCUSD",
        "start_date": date(2023, 1, 1),
        "end_date": date(2023, 1, 10),
    }

    fetcher = FMPCryptoHistoricalFetcher()
    result = fetcher.test(params, credentials)
    assert result is None


@pytest.mark.record_http
def test_fmp_currency_historical_fetcher(credentials=test_credentials):
    """Test FMP currency historical fetcher."""
    params = {
        "symbol": "EURUSD",
        "start_date": date(2023, 1, 1),
        "end_date": date(2023, 1, 10),
    }

    fetcher = FMPCurrencyHistoricalFetcher()
    result = fetcher.test(params, credentials)
    assert result is None


@pytest.mark.record_http
def test_fmp_market_indices_fetcher(credentials=test_credentials):
    """Test FMP market indices fetcher."""
    params = {
        "symbol": "^DJI",
        "start_date": date(2023, 1, 1),
        "end_date": date(2023, 1, 10),
    }

    fetcher = FMPMarketIndicesFetcher()
    result = fetcher.test(params, credentials)
    assert result is None


@pytest.mark.record_http
def test_fmp_index_historical_fetcher(credentials=test_credentials):
    """Test FMP index historical fetcher."""
    params = {
        "symbol": "^DJI",
        "start_date": date(2023, 1, 1),
        "end_date": date(2023, 1, 10),
    }

    fetcher = FMPIndexHistoricalFetcher()
    result = fetcher.test(params, credentials)
    assert result is None


@pytest.mark.record_http
def test_fmp_equity_historical_fetcher(credentials=test_credentials):
    """Test FMP equity historical fetcher."""
    params = {
        "symbol": "AAPL",
        "start_date": date(2023, 1, 1),
        "end_date": date(2023, 1, 10),
        "interval": "1d",
    }

    fetcher = FMPEquityHistoricalFetcher()
    result = fetcher.test(params, credentials)
    assert result is None


@pytest.mark.record_http
def test_fmp_company_news_fetcher(credentials=test_credentials):
    """Test FMP company news fetcher."""
    params = {"symbol": "AAPL,MSFT"}

    fetcher = FMPCompanyNewsFetcher()
    result = fetcher.test(params, credentials)
    assert result is None


@pytest.mark.record_http
def test_fmp_balance_sheet_fetcher(credentials=test_credentials):
    """Test FMP balance sheet fetcher."""
    params = {"symbol": "AAPL"}

    fetcher = FMPBalanceSheetFetcher()
    result = fetcher.test(params, credentials)
    assert result is None


@pytest.mark.record_http
def test_fmp_cash_flow_statement_fetcher(credentials=test_credentials):
    """Test FMP cash flow statement fetcher."""
    params = {"symbol": "AAPL"}

    fetcher = FMPCashFlowStatementFetcher()
    result = fetcher.test(params, credentials)
    assert result is None


@pytest.mark.record_http
def test_fmp_income_statement_fetcher(credentials=test_credentials):
    """Test FMP income statement fetcher."""
    params = {"symbol": "AAPL"}

    fetcher = FMPIncomeStatementFetcher()
    result = fetcher.test(params, credentials)
    assert result is None


@pytest.mark.record_http
def test_fmp_available_indices_fetcher(credentials=test_credentials):
    """Test FMP available indices fetcher."""
    params = {}

    fetcher = FMPAvailableIndicesFetcher()
    result = fetcher.test(params, credentials)
    assert result is None


@pytest.mark.record_http
def test_fmp_key_executives_fetcher(credentials=test_credentials):
    """Test FMP key executives fetcher."""
    params = {"symbol": "AAPL"}

    fetcher = FMPKeyExecutivesFetcher()
    result = fetcher.test(params, credentials)
    assert result is None


@pytest.mark.record_http
def test_fmp_world_news_fetcher(credentials=test_credentials):
    """Test FMP world news fetcher."""
    params = {}

    fetcher = FMPWorldNewsFetcher()
    result = fetcher.test(params, credentials)
    assert result is None


@pytest.mark.record_http
def test_fmp_income_statement_growth_fetcher(credentials=test_credentials):
    """Test FMP income statement growth fetcher."""
    params = {"symbol": "AAPL", "limit": 10, "period": "annual"}

    fetcher = FMPIncomeStatementGrowthFetcher()
    result = fetcher.test(params, credentials)
    assert result is None


@pytest.mark.record_http
def test_fmp_balance_sheet_growth_fetcher(credentials=test_credentials):
    """Test FMP balance sheet growth fetcher."""
    params = {"symbol": "AAPL", "limit": 10, "period": "annual"}

    fetcher = FMPBalanceSheetGrowthFetcher()
    result = fetcher.test(params, credentials)
    assert result is None


@pytest.mark.record_http
def test_fmp_cash_flow_statement_growth_fetcher(credentials=test_credentials):
    """Test FMP cash flow statement growth fetcher."""
    params = {"symbol": "AAPL", "limit": 10, "period": "annual"}

    fetcher = FMPCashFlowStatementGrowthFetcher()
    result = fetcher.test(params, credentials)
    assert result is None


@pytest.mark.record_http
def test_fmp_share_statistics_fetcher(credentials=test_credentials):
    """Test FMP share statistics fetcher."""
    params = {"symbol": "AAPL"}

    fetcher = FMPShareStatisticsFetcher()
    result = fetcher.test(params, credentials)
    assert result is None


@pytest.mark.record_http
def test_fmp_revenue_geographic_fetcher(credentials=test_credentials):
    """Test FMP revenue geographic fetcher."""
    params = {"symbol": "AAPL"}

    fetcher = FMPRevenueGeographicFetcher()
    result = fetcher.test(params, credentials)
    assert result is None


@pytest.mark.record_http
def test_fmp_revenue_business_line_fetcher(credentials=test_credentials):
    """Test FMP revenue business line fetcher."""
    params = {"symbol": "AAPL"}

    fetcher = FMPRevenueBusinessLineFetcher()
    result = fetcher.test(params, credentials)
    assert result is None


@pytest.mark.record_http
def test_fmp_institutional_ownership_fetcher(credentials=test_credentials):
    """Test FMP institutional ownership fetcher."""
    params = {"symbol": "AAPL"}

    fetcher = FMPInstitutionalOwnershipFetcher()
    result = fetcher.test(params, credentials)
    assert result is None


@pytest.mark.record_http
def test_fmp_company_overview_fetcher(credentials=test_credentials):
    """Test FMP company overview fetcher."""
    params = {"symbol": "AAPL"}

    fetcher = FMPCompanyOverviewFetcher()
    result = fetcher.test(params, credentials)
    assert result is None


@pytest.mark.record_http
def test_fmp_insider_trading_fetcher(credentials=test_credentials):
    """Test FMP insider trading fetcher."""
    params = {"symbol": "AAPL"}

    fetcher = FMPInsiderTradingFetcher()
    result = fetcher.test(params, credentials)
    assert result is None


@pytest.mark.record_http
def test_fmp_equity_ownership_fetcher(credentials=test_credentials):
    """Test FMP equity ownership fetcher."""
    params = {"symbol": "AAPL", "date": date(2022, 12, 31)}

    fetcher = FMPEquityOwnershipFetcher()
    result = fetcher.test(params, credentials)
    assert result is None


@pytest.mark.record_http
def test_fmp_price_target_consensus_fetcher(credentials=test_credentials):
    """Test FMP price target consensus fetcher."""
    params = {"symbol": "AAPL"}

    fetcher = FMPPriceTargetConsensusFetcher()
    result = fetcher.test(params, credentials)
    assert result is None


@pytest.mark.record_http
def test_fmp_price_target_fetcher(credentials=test_credentials):
    """Test FMP price target fetcher."""
    params = {"symbol": "AAPL"}

    fetcher = FMPPriceTargetFetcher()
    result = fetcher.test(params, credentials)
    assert result is None


@pytest.mark.record_http
def test_fmp_analyst_estimates_fetcher(credentials=test_credentials):
    """Test FMP analyst estimates fetcher."""
    params = {"symbol": "AAPL", "limit": 30}

    fetcher = FMPAnalystEstimatesFetcher()
    result = fetcher.test(params, credentials)
    assert result is None


@pytest.mark.record_http
def test_fmp_historical_eps_fetcher(credentials=test_credentials):
    """Test FMP historical EPS fetcher."""
    params = {"symbol": "AAPL"}

    fetcher = FMPHistoricalEpsFetcher()
    result = fetcher.test(params, credentials)
    assert result is None


@pytest.mark.record_http
def test_fmp_earnings_call_transcript_fetcher(credentials=test_credentials):
    """Test FMP earnings call transcript fetcher."""
    params = {"symbol": "AAPL", "year": 2020}

    fetcher = FMPEarningsCallTranscriptFetcher()
    result = fetcher.test(params, credentials)
    assert result is None


@pytest.mark.record_http
def test_fmp_historical_splits_fetcher(credentials=test_credentials):
    """Test FMP historical splits fetcher."""
    params = {"symbol": "AAPL"}

    fetcher = FMPHistoricalSplitsFetcher()
    result = fetcher.test(params, credentials)
    assert result is None


@pytest.mark.record_http
def test_fmp_calendar_splits_fetcher(credentials=test_credentials):
    """Test FMP calendar splits fetcher."""
    params = {"start_date": date(2023, 1, 1), "end_date": date(2023, 1, 10)}

    fetcher = FMPCalendarSplitsFetcher()
    result = fetcher.test(params, credentials)
    assert result is None


@pytest.mark.record_http
def test_fmp_historical_dividends_fetcher(credentials=test_credentials):
    """Test FMP historical dividends fetcher."""
    params = {"symbol": "AAPL"}

    fetcher = FMPHistoricalDividendsFetcher()
    result = fetcher.test(params, credentials)
    assert result is None


@pytest.mark.record_http
def test_fmp_key_metrics_fetcher(credentials=test_credentials):
    """Test FMP key metrics fetcher."""
    params = {"symbol": "AAPL"}

    fetcher = FMPKeyMetricsFetcher()
    result = fetcher.test(params, credentials)
    assert result is None


@pytest.mark.record_http
def test_fmp_treasury_rates_fetcher(credentials=test_credentials):
    """Test FMP treasury rates fetcher."""
    params = {"start_date": date(2023, 1, 1), "end_date": date(2023, 5, 10)}

    fetcher = FMPTreasuryRatesFetcher()
    result = fetcher.test(params, credentials)
    assert result is None


@pytest.mark.record_http
def test_fmp_executive_compensation_fetcher(credentials=test_credentials):
    """Test FMP executive compensation fetcher."""
    params = {"symbol": "AAPL"}

    fetcher = FMPExecutiveCompensationFetcher()
    result = fetcher.test(params, credentials)
    assert result is None


@pytest.mark.record_http
def test_fmp_currency_pairs_fetcher(credentials=test_credentials):
    """Test FMP currency pairs fetcher."""
    params = {}

    fetcher = FMPCurrencyPairsFetcher()
    result = fetcher.test(params, credentials)
    assert result is None


@pytest.mark.record_http
def test_fmp_equity_peers_fetcher(credentials=test_credentials):
    """Test FMP equity peers fetcher."""
    params = {"symbol": "AAPL"}

    fetcher = FMPEquityPeersFetcher()
    result = fetcher.test(params, credentials)
    assert result is None


@pytest.mark.record_http
def test_fmp_equity_valuation_multiples_fetcher(credentials=test_credentials):
    """Test FMP equity valuation multiples fetcher."""
    params = {"symbol": "AAPL"}

    fetcher = FMPEquityValuationMultiplesFetcher()
    result = fetcher.test(params, credentials)
    assert result is None


@pytest.mark.record_http
def test_fmp_historical_employees_fetcher(credentials=test_credentials):
    """Test FMP historical employees fetcher."""
    params = {"symbol": "AAPL"}

    fetcher = FMPHistoricalEmployeesFetcher()
    result = fetcher.test(params, credentials)
    assert result is None


@pytest.mark.record_http
def test_fmp_risk_premium_fetcher(credentials=test_credentials):
    """Test FMP risk premium fetcher."""
    params = {}

    fetcher = FMPRiskPremiumFetcher()
    result = fetcher.test(params, credentials)
    assert result is None


@pytest.mark.record_http
def test_fmp_index_constituents_fetcher(credentials=test_credentials):
    """Test FMP index constituents fetcher."""
    params = {}

    fetcher = FMPIndexConstituentsFetcher()
    result = fetcher.test(params, credentials)
    assert result is None


@pytest.mark.record_http
def test_fmp_calendar_dividend_fetcher(credentials=test_credentials):
    """Test FMP calendar dividend fetcher."""
    params = {"start_date": date(2023, 11, 6), "end_date": date(2023, 11, 10)}

    fetcher = FMPCalendarDividendFetcher()
    result = fetcher.test(params, credentials)
    assert result is None


@pytest.mark.record_http
def test_fmp_equity_quote_fetcher(credentials=test_credentials):
    """Test FMP equity quote fetcher."""
    params = {"symbol": "AAPL"}

    fetcher = FMPEquityQuoteFetcher()
    result = fetcher.test(params, credentials)
    assert result is None


@pytest.mark.record_http
def test_fmp_equity_screener_fetcher(credentials=test_credentials):
    """Test FMP equity screener fetcher."""
    params = {"industry": "midstream", "sector": "energy", "beta_max": 0.5}

    fetcher = FMPEquityScreenerFetcher()
    result = fetcher.test(params, credentials)
    assert result is None


@pytest.mark.record_http
def test_fmp_financial_ratios_fetcher(credentials=test_credentials):
    """Test FMP financial ratios fetcher."""
    params = {"symbol": "AAPL"}

    fetcher = FMPFinancialRatiosFetcher()
    result = fetcher.test(params, credentials)
    assert result is None


@pytest.mark.record_http
def test_fmp_economic_calendar_fetcher(credentials=test_credentials):
    """Test FMP economic calendar fetcher."""
    params = {"start_date": date(2024, 1, 1), "end_date": date(2024, 3, 30)}

    fetcher = FMPEconomicCalendarFetcher()
    result = fetcher.test(params, credentials)
    assert result is None


@pytest.mark.record_http
def test_fmp_market_snapshots_fetcher(credentials=test_credentials):
    """Test FMP market snapshots fetcher."""
    params = {"market": "lse"}

    fetcher = FMPMarketSnapshotsFetcher()
    result = fetcher.test(params, credentials)
    assert result is None


@pytest.mark.record_http
def test_fmp_etf_search_fetcher(credentials=test_credentials):
    """Test FMP ETF search fetcher."""
    params = {"query": "India"}

    fetcher = FMPEtfSearchFetcher()
    result = fetcher.test(params, credentials)
    assert result is None


@pytest.mark.record_http
def test_fmp_etf_info_fetcher(credentials=test_credentials):
    """Test FMP ETF info fetcher."""
    params = {"symbol": "IOO"}

    fetcher = FMPEtfInfoFetcher()
    result = fetcher.test(params, credentials)
    assert result is None


@pytest.mark.record_http
def test_fmp_etf_sectors_fetcher(credentials=test_credentials):
    """Test FMP ETF sectors fetcher."""
    params = {"symbol": "IOO"}

    fetcher = FMPEtfSectorsFetcher()
    result = fetcher.test(params, credentials)
    assert result is None


@pytest.mark.record_http
def test_fmp_etf_holdings_fetcher(credentials=test_credentials):
    """Test FMP ETF holdings fetcher."""
    params = {"symbol": "IOO", "date": date(2022, 12, 31)}

    fetcher = FMPEtfHoldingsFetcher()
    result = fetcher.test(params, credentials)
    assert result is None


@pytest.mark.record_http
def test_fmp_etf_holdings_date_fetcher(credentials=test_credentials):
    """Test FMP ETF holdings date fetcher."""
    params = {"symbol": "IOO"}

    fetcher = FMPEtfHoldingsDateFetcher()
    result = fetcher.test(params, credentials)
    assert result is None


@pytest.mark.record_http
def test_fmp_price_performance_fetcher(credentials=test_credentials):
    """Test FMP price performance fetcher."""
    params = {"symbol": "AAPL,SPY,QQQ,MSFT,AMZN,GOOG"}

    fetcher = FMPPricePerformanceFetcher()
    result = fetcher.test(params, credentials)
    assert result is None


@pytest.mark.record_http
def test_fmp_etf_countries_fetcher(credentials=test_credentials):
    """Test FMP ETF countries fetcher."""
    params = {"symbol": "VTI,QQQ,VOO,IWM"}

    fetcher = FMPEtfCountriesFetcher()
    result = fetcher.test(params, credentials)
    assert result is None


@pytest.mark.record_http
def test_fmp_discovery_filings_fetcher(credentials=test_credentials):
    """Test FMP discovery filings fetcher."""
    params = {
        "start_date": None,
        "end_date": None,
        "form_type": "8-K",
        "limit": 100,
        "is_done": None,
    }

    fetcher = FMPDiscoveryFilingsFetcher()
    result = fetcher.test(params, credentials)
    assert result is None


@pytest.mark.record_http
def test_fmp_crypto_search_fetcher(credentials=test_credentials):
    """Test FMP crypto search fetcher."""
    params = {"query": "asd"}

    fetcher = FMPCryptoSearchFetcher()
    result = fetcher.test(params, credentials)
    assert result is None


@pytest.mark.record_http
def test_fmp_calendar_earnings_fetcher(credentials=test_credentials):
    """Test FMP calendar earnings fetcher."""
    params = {"symbol": "AAPL"}

    params = {
        "start_date": date(2023, 11, 6),
        "end_date": date(2023, 1, 10),
    }
    fetcher = FMPCalendarEarningsFetcher()
    result = fetcher.test(params, credentials)
    assert result is None


@pytest.mark.record_http
def test_fmp_equity_profile_fetcher(credentials=test_credentials):
    """Test FMP equity profile fetcher."""
    params = {"symbol": "AAPL"}

    fetcher = FMPEquityProfileFetcher()
    result = fetcher.test(params, credentials)
    assert result is None


@pytest.mark.record_http
def test_fmp_etf_equity_exposure_fetcher(credentials=test_credentials):
    """Test FMP ETF equity exposure fetcher."""
    params = {"symbol": "AAPL,MSFT"}

    fetcher = FMPEtfEquityExposureFetcher()
    result = fetcher.test(params, credentials)
    assert result is None


@pytest.mark.record_http
def test_fmp_currency_snapshots_fetcher(credentials=test_credentials):
    """Test FMP currency snapshots fetcher."""
    params = {
        "base": "XAU",
        "quote_type": "indirect",
        "counter_currencies": "USD,EUR,GBP,JPY,HKD,AUD,CAD,CHF,SEK,NZD,SGD",
    }

    fetcher = FMPCurrencySnapshotsFetcher()
    result = fetcher.test(params, credentials)
    assert result is None


@pytest.mark.record_http
def test_fmp_equity_forward_eps_fetcher(credentials=test_credentials):
    """Test FMP forward EPS estimates fetcher."""
    params = {
        "symbol": "MSFT,AAPL",
        "fiscal_period": "annual",
        "include_historical": False,
        "limit": None,
    }

    fetcher = FMPForwardEpsEstimatesFetcher()
    result = fetcher.test(params, credentials)
    assert result is None


@pytest.mark.record_http
def test_fmp_equity_forward_ebitda_fetcher(credentials=test_credentials):
    """Test FMP forward EBITDA estimates fetcher."""
    params = {
        "symbol": "MSFT,AAPL",
        "fiscal_period": "annual",
        "include_historical": False,
        "limit": None,
    }

    fetcher = FMPForwardEbitdaEstimatesFetcher()
    result = fetcher.test(params, credentials)
    assert result is None


@pytest.mark.record_http
def test_fmp_yield_curve_fetcher(credentials=test_credentials):
    """Test FMP Yield Curve Fetcher."""
    params = {"date": "2024-05-14,2023-05-14,2022-05-14,2021-05-14,2020-05-14"}

    fetcher = FMPYieldCurveFetcher()
    result = fetcher.test(params, credentials)
<<<<<<< HEAD
=======
    assert result is None


@pytest.mark.record_http
def test_fmp_historical_market_cap_fetcher(credentials=test_credentials):
    """Test FMP Historical Market Cap Fetcher."""
    params = {
        "symbol": "AAPL",
        "start_date": date(2024, 1, 1),
        "end_date": date(2024, 1, 31),
    }

    fetcher = FmpHistoricalMarketCapFetcher()
    result = fetcher.test(params, credentials)
>>>>>>> 3e24fd6b
    assert result is None<|MERGE_RESOLUTION|>--- conflicted
+++ resolved
@@ -762,8 +762,6 @@
 
     fetcher = FMPYieldCurveFetcher()
     result = fetcher.test(params, credentials)
-<<<<<<< HEAD
-=======
     assert result is None
 
 
@@ -778,5 +776,4 @@
 
     fetcher = FmpHistoricalMarketCapFetcher()
     result = fetcher.test(params, credentials)
->>>>>>> 3e24fd6b
     assert result is None