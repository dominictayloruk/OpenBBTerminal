--- conflicted
+++ resolved
@@ -14,13 +14,6 @@
     """Income Statement Growth Query."""
 
     symbol: str = Field(description=QUERY_DESCRIPTIONS.get("symbol", ""))
-<<<<<<< HEAD
-    period: str = Field(
-        default="annual",
-        description=QUERY_DESCRIPTIONS.get("period", ""),
-    )
-=======
->>>>>>> 3e24fd6b
     limit: Optional[int] = Field(
         default=10, description=QUERY_DESCRIPTIONS.get("limit", "")
     )
