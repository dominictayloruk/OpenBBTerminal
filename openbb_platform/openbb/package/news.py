--- conflicted
+++ resolved
@@ -65,11 +65,7 @@
             End date of the data, in YYYY-MM-DD format.
         limit : Optional[Annotated[int, Ge(ge=0)]]
             The number of data entries to return.
-<<<<<<< HEAD
-        provider : Optional[Literal['benzinga', 'fmp', 'intrinio', 'polygon', 'tiing...
-=======
         provider : Optional[Literal['benzinga', 'fmp', 'intrinio', 'polygon', 'tiingo', 'yfinance']]
->>>>>>> 3e24fd6b
             The provider to use, by default None. If None, the priority list configured in the settings is used. Default priority: benzinga, fmp, intrinio, polygon, tiingo, yfinance.
         date : Optional[datetime.date]
             A specific date to get data for. (provider: benzinga)
@@ -238,21 +234,12 @@
                 extra_params=kwargs,
                 info={
                     "symbol": {
-<<<<<<< HEAD
-                        "benzinga": {"multiple_items_allowed": True},
-                        "fmp": {"multiple_items_allowed": True},
-                        "intrinio": {"multiple_items_allowed": True},
-                        "polygon": {"multiple_items_allowed": True},
-                        "tiingo": {"multiple_items_allowed": True},
-                        "yfinance": {"multiple_items_allowed": True},
-=======
                         "benzinga": {"multiple_items_allowed": True, "choices": None},
                         "fmp": {"multiple_items_allowed": True, "choices": None},
                         "intrinio": {"multiple_items_allowed": True, "choices": None},
                         "polygon": {"multiple_items_allowed": True, "choices": None},
                         "tiingo": {"multiple_items_allowed": True, "choices": None},
                         "yfinance": {"multiple_items_allowed": True, "choices": None},
->>>>>>> 3e24fd6b
                     }
                 },
             )
