### THIS FILE IS AUTO-GENERATED. DO NOT EDIT. ###

import datetime
from typing import List, Literal, Optional, Union

from annotated_types import Ge
from openbb_core.app.model.field import OpenBBField
from openbb_core.app.model.obbject import OBBject
from openbb_core.app.static.container import Container
from openbb_core.app.static.utils.decorators import exception_handler, validate
from openbb_core.app.static.utils.filters import filter_inputs
from typing_extensions import Annotated


class ROUTER_equity_fundamental(Container):
    """/equity/fundamental
    balance
    balance_growth
    cash
    cash_growth
    dividends
    employee_count
    filings
    historical_attributes
    historical_eps
    historical_splits
    income
    income_growth
    latest_attributes
    management
    management_compensation
    metrics
    multiples
    ratios
    reported_financials
    revenue_per_geography
    revenue_per_segment
    search_attributes
    trailing_dividend_yield
    transcript
    """

    def __repr__(self) -> str:
        return self.__doc__ or ""

    @exception_handler
    @validate
    def balance(
        self,
        symbol: Annotated[str, OpenBBField(description="Symbol to get data for.")],
        limit: Annotated[
            Optional[Annotated[int, Ge(ge=0)]],
            OpenBBField(description="The number of data entries to return."),
        ] = 5,
        provider: Annotated[
            Optional[Literal["fmp", "intrinio", "polygon", "yfinance"]],
            OpenBBField(
                description="The provider to use, by default None. If None, the priority list configured in the settings is used. Default priority: fmp, intrinio, polygon, yfinance."
            ),
        ] = None,
        **kwargs
    ) -> OBBject:
        """Get the balance sheet for a given company.

        Parameters
        ----------
        symbol : str
            Symbol to get data for.
        limit : Optional[Annotated[int, Ge(ge=0)]]
            The number of data entries to return.
        provider : Optional[Literal['fmp', 'intrinio', 'polygon', 'yfinance']]
            The provider to use, by default None. If None, the priority list configured in the settings is used. Default priority: fmp, intrinio, polygon, yfinance.
<<<<<<< HEAD
=======
        period : Union[Literal['annual', 'quarter'], Literal['annual', 'quarter', 'ttm']]
            Time period of the data to return. (provider: fmp, intrinio, polygon, yfinance)
>>>>>>> 3e24fd6b
        fiscal_year : Optional[int]
            The specific fiscal year.  Reports do not go beyond 2008. (provider: intrinio)
        filing_date : Optional[datetime.date]
            Filing date of the financial statement. (provider: polygon)
        filing_date_lt : Optional[datetime.date]
            Filing date less than the given date. (provider: polygon)
        filing_date_lte : Optional[datetime.date]
            Filing date less than or equal to the given date. (provider: polygon)
        filing_date_gt : Optional[datetime.date]
            Filing date greater than the given date. (provider: polygon)
        filing_date_gte : Optional[datetime.date]
            Filing date greater than or equal to the given date. (provider: polygon)
        period_of_report_date : Optional[datetime.date]
            Period of report date of the financial statement. (provider: polygon)
        period_of_report_date_lt : Optional[datetime.date]
            Period of report date less than the given date. (provider: polygon)
        period_of_report_date_lte : Optional[datetime.date]
            Period of report date less than or equal to the given date. (provider: polygon)
        period_of_report_date_gt : Optional[datetime.date]
            Period of report date greater than the given date. (provider: polygon)
        period_of_report_date_gte : Optional[datetime.date]
            Period of report date greater than or equal to the given date. (provider: polygon)
        include_sources : bool
            Whether to include the sources of the financial statement. (provider: polygon)
        order : Optional[Literal['asc', 'desc']]
            Order of the financial statement. (provider: polygon)
        sort : Optional[Literal['filing_date', 'period_of_report_date']]
            Sort of the financial statement. (provider: polygon)

        Returns
        -------
        OBBject
            results : List[BalanceSheet]
                Serializable results.
            provider : Optional[Literal['fmp', 'intrinio', 'polygon', 'yfinance']]
                Provider name.
            warnings : Optional[List[Warning_]]
                List of warnings.
            chart : Optional[Chart]
                Chart object.
            extra : Dict[str, Any]
                Extra info.

        BalanceSheet
        ------------
        period_ending : date
            The end date of the reporting period.
        fiscal_period : Optional[str]
            The fiscal period of the report.
        fiscal_year : Optional[int]
            The fiscal year of the fiscal period.
        filing_date : Optional[date]
            The date when the filing was made. (provider: fmp)
        accepted_date : Optional[datetime]
            The date and time when the filing was accepted. (provider: fmp)
        reported_currency : Optional[str]
            The currency in which the balance sheet was reported. (provider: fmp, intrinio)
        cash_and_cash_equivalents : Optional[float]
            Cash and cash equivalents. (provider: fmp, intrinio)
        short_term_investments : Optional[float]
            Short term investments. (provider: fmp, intrinio)
        cash_and_short_term_investments : Optional[float]
            Cash and short term investments. (provider: fmp)
        net_receivables : Optional[float]
            Net receivables. (provider: fmp)
        inventory : Optional[float]
            Inventory. (provider: fmp, polygon)
        other_current_assets : Optional[float]
            Other current assets. (provider: fmp, intrinio, polygon)
        total_current_assets : Optional[float]
            Total current assets. (provider: fmp, intrinio, polygon)
        plant_property_equipment_net : Optional[float]
            Plant property equipment net. (provider: fmp, intrinio)
        goodwill : Optional[float]
            Goodwill. (provider: fmp, intrinio)
        intangible_assets : Optional[float]
            Intangible assets. (provider: fmp, intrinio, polygon)
        goodwill_and_intangible_assets : Optional[float]
            Goodwill and intangible assets. (provider: fmp)
        long_term_investments : Optional[float]
            Long term investments. (provider: fmp, intrinio)
        tax_assets : Optional[float]
            Tax assets. (provider: fmp)
        other_non_current_assets : Optional[float]
            Other non current assets. (provider: fmp, polygon)
        non_current_assets : Optional[float]
            Total non current assets. (provider: fmp)
        other_assets : Optional[float]
            Other assets. (provider: fmp, intrinio)
        total_assets : Optional[float]
            Total assets. (provider: fmp, intrinio, polygon)
        accounts_payable : Optional[float]
            Accounts payable. (provider: fmp, intrinio, polygon)
        short_term_debt : Optional[float]
            Short term debt. (provider: fmp, intrinio)
        tax_payables : Optional[float]
            Tax payables. (provider: fmp)
        current_deferred_revenue : Optional[float]
            Current deferred revenue. (provider: fmp, intrinio)
        other_current_liabilities : Optional[float]
            Other current liabilities. (provider: fmp, intrinio, polygon)
        total_current_liabilities : Optional[float]
            Total current liabilities. (provider: fmp, intrinio, polygon)
        long_term_debt : Optional[float]
            Long term debt. (provider: fmp, intrinio, polygon)
        deferred_revenue_non_current : Optional[float]
            Non current deferred revenue. (provider: fmp)
        deferred_tax_liabilities_non_current : Optional[float]
            Deferred tax liabilities non current. (provider: fmp)
        other_non_current_liabilities : Optional[float]
            Other non current liabilities. (provider: fmp, polygon)
        total_non_current_liabilities : Optional[float]
            Total non current liabilities. (provider: fmp, intrinio, polygon)
        other_liabilities : Optional[float]
            Other liabilities. (provider: fmp)
        capital_lease_obligations : Optional[float]
            Capital lease obligations. (provider: fmp, intrinio)
        total_liabilities : Optional[float]
            Total liabilities. (provider: fmp, intrinio, polygon)
        preferred_stock : Optional[float]
            Preferred stock. (provider: fmp, intrinio, polygon)
        common_stock : Optional[float]
            Common stock. (provider: fmp, intrinio)
        retained_earnings : Optional[float]
            Retained earnings. (provider: fmp, intrinio)
        accumulated_other_comprehensive_income : Optional[float]
            Accumulated other comprehensive income (loss). (provider: fmp, intrinio)
        other_shareholders_equity : Optional[float]
            Other shareholders equity. (provider: fmp)
        other_total_shareholders_equity : Optional[float]
            Other total shareholders equity. (provider: fmp)
        total_common_equity : Optional[float]
            Total common equity. (provider: fmp, intrinio)
        total_equity_non_controlling_interests : Optional[float]
            Total equity non controlling interests. (provider: fmp, intrinio)
        total_liabilities_and_shareholders_equity : Optional[float]
            Total liabilities and shareholders equity. (provider: fmp, polygon)
        minority_interest : Optional[float]
            Minority interest. (provider: fmp, polygon)
        total_liabilities_and_total_equity : Optional[float]
            Total liabilities and total equity. (provider: fmp)
        total_investments : Optional[float]
            Total investments. (provider: fmp)
        total_debt : Optional[float]
            Total debt. (provider: fmp)
        net_debt : Optional[float]
            Net debt. (provider: fmp)
        link : Optional[str]
            Link to the filing. (provider: fmp)
        final_link : Optional[str]
            Link to the filing document. (provider: fmp)
        cash_and_due_from_banks : Optional[float]
            Cash and due from banks. (provider: intrinio)
        restricted_cash : Optional[float]
            Restricted cash. (provider: intrinio)
        federal_funds_sold : Optional[float]
            Federal funds sold. (provider: intrinio)
        accounts_receivable : Optional[float]
            Accounts receivable. (provider: intrinio, polygon)
        note_and_lease_receivable : Optional[float]
            Note and lease receivable. (Vendor non-trade receivables) (provider: intrinio)
        inventories : Optional[float]
            Net Inventories. (provider: intrinio)
        customer_and_other_receivables : Optional[float]
            Customer and other receivables. (provider: intrinio)
        interest_bearing_deposits_at_other_banks : Optional[float]
            Interest bearing deposits at other banks. (provider: intrinio)
        time_deposits_placed_and_other_short_term_investments : Optional[float]
            Time deposits placed and other short term investments. (provider: intrinio)
        trading_account_securities : Optional[float]
            Trading account securities. (provider: intrinio)
        loans_and_leases : Optional[float]
            Loans and leases. (provider: intrinio)
        allowance_for_loan_and_lease_losses : Optional[float]
            Allowance for loan and lease losses. (provider: intrinio)
        current_deferred_refundable_income_taxes : Optional[float]
            Current deferred refundable income taxes. (provider: intrinio)
        loans_and_leases_net_of_allowance : Optional[float]
            Loans and leases net of allowance. (provider: intrinio)
        accrued_investment_income : Optional[float]
            Accrued investment income. (provider: intrinio)
        other_current_non_operating_assets : Optional[float]
            Other current non-operating assets. (provider: intrinio)
        loans_held_for_sale : Optional[float]
            Loans held for sale. (provider: intrinio)
        prepaid_expenses : Optional[float]
            Prepaid expenses. (provider: intrinio, polygon)
        plant_property_equipment_gross : Optional[float]
            Plant property equipment gross. (provider: intrinio)
        accumulated_depreciation : Optional[float]
            Accumulated depreciation. (provider: intrinio)
        premises_and_equipment_net : Optional[float]
            Net premises and equipment. (provider: intrinio)
        mortgage_servicing_rights : Optional[float]
            Mortgage servicing rights. (provider: intrinio)
        unearned_premiums_asset : Optional[float]
            Unearned premiums asset. (provider: intrinio)
        non_current_note_lease_receivables : Optional[float]
            Non-current note lease receivables. (provider: intrinio)
        deferred_acquisition_cost : Optional[float]
            Deferred acquisition cost. (provider: intrinio)
        separate_account_business_assets : Optional[float]
            Separate account business assets. (provider: intrinio)
        non_current_deferred_refundable_income_taxes : Optional[float]
            Noncurrent deferred refundable income taxes. (provider: intrinio)
        employee_benefit_assets : Optional[float]
            Employee benefit assets. (provider: intrinio)
        other_non_current_operating_assets : Optional[float]
            Other noncurrent operating assets. (provider: intrinio)
        other_non_current_non_operating_assets : Optional[float]
            Other noncurrent non-operating assets. (provider: intrinio)
        interest_bearing_deposits : Optional[float]
            Interest bearing deposits. (provider: intrinio)
        total_non_current_assets : Optional[float]
            Total noncurrent assets. (provider: intrinio, polygon)
        non_interest_bearing_deposits : Optional[float]
            Non interest bearing deposits. (provider: intrinio)
        federal_funds_purchased_and_securities_sold : Optional[float]
            Federal funds purchased and securities sold. (provider: intrinio)
        bankers_acceptance_outstanding : Optional[float]
            Bankers acceptance outstanding. (provider: intrinio)
        current_deferred_payable_income_tax_liabilities : Optional[float]
            Current deferred payable income tax liabilities. (provider: intrinio)
        accrued_interest_payable : Optional[float]
            Accrued interest payable. (provider: intrinio)
        accrued_expenses : Optional[float]
            Accrued expenses. (provider: intrinio)
        other_short_term_payables : Optional[float]
            Other short term payables. (provider: intrinio)
        customer_deposits : Optional[float]
            Customer deposits. (provider: intrinio)
        dividends_payable : Optional[float]
            Dividends payable. (provider: intrinio)
        claims_and_claim_expense : Optional[float]
            Claims and claim expense. (provider: intrinio)
        future_policy_benefits : Optional[float]
            Future policy benefits. (provider: intrinio)
        current_employee_benefit_liabilities : Optional[float]
            Current employee benefit liabilities. (provider: intrinio)
        unearned_premiums_liability : Optional[float]
            Unearned premiums liability. (provider: intrinio)
        other_taxes_payable : Optional[float]
            Other taxes payable. (provider: intrinio)
        policy_holder_funds : Optional[float]
            Policy holder funds. (provider: intrinio)
        other_current_non_operating_liabilities : Optional[float]
            Other current non-operating liabilities. (provider: intrinio)
        separate_account_business_liabilities : Optional[float]
            Separate account business liabilities. (provider: intrinio)
        other_long_term_liabilities : Optional[float]
            Other long term liabilities. (provider: intrinio)
        non_current_deferred_revenue : Optional[float]
            Non-current deferred revenue. (provider: intrinio)
        non_current_deferred_payable_income_tax_liabilities : Optional[float]
            Non-current deferred payable income tax liabilities. (provider: intrinio)
        non_current_employee_benefit_liabilities : Optional[float]
            Non-current employee benefit liabilities. (provider: intrinio)
        other_non_current_operating_liabilities : Optional[float]
            Other non-current operating liabilities. (provider: intrinio)
        other_non_current_non_operating_liabilities : Optional[float]
            Other non-current, non-operating liabilities. (provider: intrinio)
        asset_retirement_reserve_litigation_obligation : Optional[float]
            Asset retirement reserve litigation obligation. (provider: intrinio)
        commitments_contingencies : Optional[float]
            Commitments contingencies. (provider: intrinio)
        redeemable_non_controlling_interest : Optional[float]
            Redeemable non-controlling interest. (provider: intrinio, polygon)
        treasury_stock : Optional[float]
            Treasury stock. (provider: intrinio)
        participating_policy_holder_equity : Optional[float]
            Participating policy holder equity. (provider: intrinio)
        other_equity_adjustments : Optional[float]
            Other equity adjustments. (provider: intrinio)
        total_preferred_common_equity : Optional[float]
            Total preferred common equity. (provider: intrinio)
        non_controlling_interest : Optional[float]
            Non-controlling interest. (provider: intrinio)
        total_liabilities_shareholders_equity : Optional[float]
            Total liabilities and shareholders equity. (provider: intrinio)
        marketable_securities : Optional[float]
            Marketable securities (provider: polygon)
        property_plant_equipment_net : Optional[float]
            Property plant and equipment net (provider: polygon)
        employee_wages : Optional[float]
            Employee wages (provider: polygon)
        temporary_equity_attributable_to_parent : Optional[float]
            Temporary equity attributable to parent (provider: polygon)
        equity_attributable_to_parent : Optional[float]
            Equity attributable to parent (provider: polygon)
        temporary_equity : Optional[float]
            Temporary equity (provider: polygon)
        redeemable_non_controlling_interest_other : Optional[float]
            Redeemable non-controlling interest other (provider: polygon)
        total_shareholders_equity : Optional[float]
            Total stock holders equity (provider: polygon)
        total_equity : Optional[float]
            Total equity (provider: polygon)

        Examples
        --------
        >>> from openbb import obb
        >>> obb.equity.fundamental.balance(symbol='AAPL', provider='fmp')
        >>> obb.equity.fundamental.balance(symbol='AAPL', period='annual', limit=5, provider='intrinio')
        """  # noqa: E501

        return self._run(
            "/equity/fundamental/balance",
            **filter_inputs(
                provider_choices={
                    "provider": self._get_provider(
                        provider,
                        "equity.fundamental.balance",
                        ("fmp", "intrinio", "polygon", "yfinance"),
                    )
                },
                standard_params={
                    "symbol": symbol,
                    "limit": limit,
                },
                extra_params=kwargs,
                info={
                    "period": {
                        "fmp": {
                            "multiple_items_allowed": False,
                            "choices": ["annual", "quarter"],
                        },
                        "intrinio": {
                            "multiple_items_allowed": False,
                            "choices": ["annual", "quarter"],
                        },
                        "polygon": {
                            "multiple_items_allowed": False,
                            "choices": ["annual", "quarter"],
                        },
                        "yfinance": {
                            "multiple_items_allowed": False,
                            "choices": ["annual", "quarter"],
                        },
                    }
                },
            )
        )

    @exception_handler
    @validate
    def balance_growth(
        self,
        symbol: Annotated[str, OpenBBField(description="Symbol to get data for.")],
        period: Annotated[
            str, OpenBBField(description="Time period of the data to return.")
        ] = "annual",
        limit: Annotated[
            Optional[int],
            OpenBBField(description="The number of data entries to return."),
        ] = 10,
        provider: Annotated[
            Optional[Literal["fmp"]],
            OpenBBField(
                description="The provider to use, by default None. If None, the priority list configured in the settings is used. Default priority: fmp."
            ),
        ] = None,
        **kwargs
    ) -> OBBject:
        """Get the growth of a company's balance sheet items over time.

        Parameters
        ----------
        symbol : str
            Symbol to get data for.
<<<<<<< HEAD
        period : str
            Time period of the data to return.
=======
>>>>>>> 3e24fd6b
        limit : Optional[int]
            The number of data entries to return.
        provider : Optional[Literal['fmp']]
            The provider to use, by default None. If None, the priority list configured in the settings is used. Default priority: fmp.
<<<<<<< HEAD
=======
        period : Literal['annual', 'quarter']
            Time period of the data to return. (provider: fmp)
>>>>>>> 3e24fd6b

        Returns
        -------
        OBBject
            results : List[BalanceSheetGrowth]
                Serializable results.
            provider : Optional[Literal['fmp']]
                Provider name.
            warnings : Optional[List[Warning_]]
                List of warnings.
            chart : Optional[Chart]
                Chart object.
            extra : Dict[str, Any]
                Extra info.

        BalanceSheetGrowth
        ------------------
        period_ending : date
            The end date of the reporting period.
        fiscal_period : Optional[str]
            The fiscal period of the report.
        fiscal_year : Optional[int]
            The fiscal year of the fiscal period.
        symbol : Optional[str]
            Symbol representing the entity requested in the data. (provider: fmp)
        growth_cash_and_cash_equivalents : Optional[float]
            Growth rate of cash and cash equivalents. (provider: fmp)
        growth_short_term_investments : Optional[float]
            Growth rate of short-term investments. (provider: fmp)
        growth_cash_and_short_term_investments : Optional[float]
            Growth rate of cash and short-term investments. (provider: fmp)
        growth_net_receivables : Optional[float]
            Growth rate of net receivables. (provider: fmp)
        growth_inventory : Optional[float]
            Growth rate of inventory. (provider: fmp)
        growth_other_current_assets : Optional[float]
            Growth rate of other current assets. (provider: fmp)
        growth_total_current_assets : Optional[float]
            Growth rate of total current assets. (provider: fmp)
        growth_property_plant_equipment_net : Optional[float]
            Growth rate of net property, plant, and equipment. (provider: fmp)
        growth_goodwill : Optional[float]
            Growth rate of goodwill. (provider: fmp)
        growth_intangible_assets : Optional[float]
            Growth rate of intangible assets. (provider: fmp)
        growth_goodwill_and_intangible_assets : Optional[float]
            Growth rate of goodwill and intangible assets. (provider: fmp)
        growth_long_term_investments : Optional[float]
            Growth rate of long-term investments. (provider: fmp)
        growth_tax_assets : Optional[float]
            Growth rate of tax assets. (provider: fmp)
        growth_other_non_current_assets : Optional[float]
            Growth rate of other non-current assets. (provider: fmp)
        growth_total_non_current_assets : Optional[float]
            Growth rate of total non-current assets. (provider: fmp)
        growth_other_assets : Optional[float]
            Growth rate of other assets. (provider: fmp)
        growth_total_assets : Optional[float]
            Growth rate of total assets. (provider: fmp)
        growth_account_payables : Optional[float]
            Growth rate of accounts payable. (provider: fmp)
        growth_short_term_debt : Optional[float]
            Growth rate of short-term debt. (provider: fmp)
        growth_tax_payables : Optional[float]
            Growth rate of tax payables. (provider: fmp)
        growth_deferred_revenue : Optional[float]
            Growth rate of deferred revenue. (provider: fmp)
        growth_other_current_liabilities : Optional[float]
            Growth rate of other current liabilities. (provider: fmp)
        growth_total_current_liabilities : Optional[float]
            Growth rate of total current liabilities. (provider: fmp)
        growth_long_term_debt : Optional[float]
            Growth rate of long-term debt. (provider: fmp)
        growth_deferred_revenue_non_current : Optional[float]
            Growth rate of non-current deferred revenue. (provider: fmp)
        growth_deferrred_tax_liabilities_non_current : Optional[float]
            Growth rate of non-current deferred tax liabilities. (provider: fmp)
        growth_other_non_current_liabilities : Optional[float]
            Growth rate of other non-current liabilities. (provider: fmp)
        growth_total_non_current_liabilities : Optional[float]
            Growth rate of total non-current liabilities. (provider: fmp)
        growth_other_liabilities : Optional[float]
            Growth rate of other liabilities. (provider: fmp)
        growth_total_liabilities : Optional[float]
            Growth rate of total liabilities. (provider: fmp)
        growth_common_stock : Optional[float]
            Growth rate of common stock. (provider: fmp)
        growth_retained_earnings : Optional[float]
            Growth rate of retained earnings. (provider: fmp)
        growth_accumulated_other_comprehensive_income : Optional[float]
            Growth rate of accumulated other comprehensive income/loss. (provider: fmp)
        growth_other_total_shareholders_equity : Optional[float]
            Growth rate of other total stockholders' equity. (provider: fmp)
        growth_total_shareholders_equity : Optional[float]
            Growth rate of total stockholders' equity. (provider: fmp)
        growth_total_liabilities_and_shareholders_equity : Optional[float]
            Growth rate of total liabilities and stockholders' equity. (provider: fmp)
        growth_total_investments : Optional[float]
            Growth rate of total investments. (provider: fmp)
        growth_total_debt : Optional[float]
            Growth rate of total debt. (provider: fmp)
        growth_net_debt : Optional[float]
            Growth rate of net debt. (provider: fmp)

        Examples
        --------
        >>> from openbb import obb
        >>> obb.equity.fundamental.balance_growth(symbol='AAPL', provider='fmp')
        >>> obb.equity.fundamental.balance_growth(symbol='AAPL', limit=10, provider='fmp')
        """  # noqa: E501

        return self._run(
            "/equity/fundamental/balance_growth",
            **filter_inputs(
                provider_choices={
                    "provider": self._get_provider(
                        provider,
                        "equity.fundamental.balance_growth",
                        ("fmp",),
                    )
                },
                standard_params={
                    "symbol": symbol,
                    "period": period,
                    "limit": limit,
                },
                extra_params=kwargs,
                info={
                    "period": {
                        "fmp": {
                            "multiple_items_allowed": False,
                            "choices": ["annual", "quarter"],
                        }
                    }
                },
            )
        )

    @exception_handler
    @validate
    def cash(
        self,
        symbol: Annotated[str, OpenBBField(description="Symbol to get data for.")],
        limit: Annotated[
            Optional[Annotated[int, Ge(ge=0)]],
            OpenBBField(description="The number of data entries to return."),
        ] = 5,
        provider: Annotated[
            Optional[Literal["fmp", "intrinio", "polygon", "yfinance"]],
            OpenBBField(
                description="The provider to use, by default None. If None, the priority list configured in the settings is used. Default priority: fmp, intrinio, polygon, yfinance."
            ),
        ] = None,
        **kwargs
    ) -> OBBject:
        """Get the cash flow statement for a given company.

        Parameters
        ----------
        symbol : str
            Symbol to get data for.
        limit : Optional[Annotated[int, Ge(ge=0)]]
            The number of data entries to return.
        provider : Optional[Literal['fmp', 'intrinio', 'polygon', 'yfinance']]
            The provider to use, by default None. If None, the priority list configured in the settings is used. Default priority: fmp, intrinio, polygon, yfinance.
<<<<<<< HEAD
=======
        period : Union[Literal['annual', 'quarter'], Literal['annual', 'quarter', 'ttm', 'ytd'], Literal['annual', 'quarter', 'ttm']]
            Time period of the data to return. (provider: fmp, intrinio, polygon, yfinance)
>>>>>>> 3e24fd6b
        fiscal_year : Optional[int]
            The specific fiscal year.  Reports do not go beyond 2008. (provider: intrinio)
        filing_date : Optional[datetime.date]
            Filing date of the financial statement. (provider: polygon)
        filing_date_lt : Optional[datetime.date]
            Filing date less than the given date. (provider: polygon)
        filing_date_lte : Optional[datetime.date]
            Filing date less than or equal to the given date. (provider: polygon)
        filing_date_gt : Optional[datetime.date]
            Filing date greater than the given date. (provider: polygon)
        filing_date_gte : Optional[datetime.date]
            Filing date greater than or equal to the given date. (provider: polygon)
        period_of_report_date : Optional[datetime.date]
            Period of report date of the financial statement. (provider: polygon)
        period_of_report_date_lt : Optional[datetime.date]
            Period of report date less than the given date. (provider: polygon)
        period_of_report_date_lte : Optional[datetime.date]
            Period of report date less than or equal to the given date. (provider: polygon)
        period_of_report_date_gt : Optional[datetime.date]
            Period of report date greater than the given date. (provider: polygon)
        period_of_report_date_gte : Optional[datetime.date]
            Period of report date greater than or equal to the given date. (provider: polygon)
        include_sources : bool
            Whether to include the sources of the financial statement. (provider: polygon)
        order : Optional[Literal['asc', 'desc']]
            Order of the financial statement. (provider: polygon)
        sort : Optional[Literal['filing_date', 'period_of_report_date']]
            Sort of the financial statement. (provider: polygon)

        Returns
        -------
        OBBject
            results : List[CashFlowStatement]
                Serializable results.
            provider : Optional[Literal['fmp', 'intrinio', 'polygon', 'yfinance']]
                Provider name.
            warnings : Optional[List[Warning_]]
                List of warnings.
            chart : Optional[Chart]
                Chart object.
            extra : Dict[str, Any]
                Extra info.

        CashFlowStatement
        -----------------
        period_ending : date
            The end date of the reporting period.
        fiscal_period : Optional[str]
            The fiscal period of the report.
        fiscal_year : Optional[int]
            The fiscal year of the fiscal period.
        filing_date : Optional[date]
            The date of the filing. (provider: fmp)
        accepted_date : Optional[datetime]
            The date the filing was accepted. (provider: fmp)
        reported_currency : Optional[str]
            The currency in which the cash flow statement was reported. (provider: fmp);
            The currency in which the balance sheet is reported. (provider: intrinio)
        net_income : Optional[float]
            Net income. (provider: fmp);
            Consolidated Net Income. (provider: intrinio)
        depreciation_and_amortization : Optional[float]
            Depreciation and amortization. (provider: fmp)
        deferred_income_tax : Optional[float]
            Deferred income tax. (provider: fmp)
        stock_based_compensation : Optional[float]
            Stock-based compensation. (provider: fmp)
        change_in_working_capital : Optional[float]
            Change in working capital. (provider: fmp)
        change_in_account_receivables : Optional[float]
            Change in account receivables. (provider: fmp)
        change_in_inventory : Optional[float]
            Change in inventory. (provider: fmp)
        change_in_account_payable : Optional[float]
            Change in account payable. (provider: fmp)
        change_in_other_working_capital : Optional[float]
            Change in other working capital. (provider: fmp)
        change_in_other_non_cash_items : Optional[float]
            Change in other non-cash items. (provider: fmp)
        net_cash_from_operating_activities : Optional[float]
            Net cash from operating activities. (provider: fmp, intrinio)
        purchase_of_property_plant_and_equipment : Optional[float]
            Purchase of property, plant and equipment. (provider: fmp, intrinio)
        acquisitions : Optional[float]
            Acquisitions. (provider: fmp, intrinio)
        purchase_of_investment_securities : Optional[float]
            Purchase of investment securities. (provider: fmp, intrinio)
        sale_and_maturity_of_investments : Optional[float]
            Sale and maturity of investments. (provider: fmp, intrinio)
        other_investing_activities : Optional[float]
            Other investing activities. (provider: fmp, intrinio)
        net_cash_from_investing_activities : Optional[float]
            Net cash from investing activities. (provider: fmp, intrinio)
        repayment_of_debt : Optional[float]
            Repayment of debt. (provider: fmp, intrinio)
        issuance_of_common_equity : Optional[float]
            Issuance of common equity. (provider: fmp, intrinio)
        repurchase_of_common_equity : Optional[float]
            Repurchase of common equity. (provider: fmp, intrinio)
        payment_of_dividends : Optional[float]
            Payment of dividends. (provider: fmp, intrinio)
        other_financing_activities : Optional[float]
            Other financing activities. (provider: fmp, intrinio)
        net_cash_from_financing_activities : Optional[float]
            Net cash from financing activities. (provider: fmp, intrinio)
        effect_of_exchange_rate_changes_on_cash : Optional[float]
            Effect of exchange rate changes on cash. (provider: fmp)
        net_change_in_cash_and_equivalents : Optional[float]
            Net change in cash and equivalents. (provider: fmp, intrinio)
        cash_at_beginning_of_period : Optional[float]
            Cash at beginning of period. (provider: fmp)
        cash_at_end_of_period : Optional[float]
            Cash at end of period. (provider: fmp)
        operating_cash_flow : Optional[float]
            Operating cash flow. (provider: fmp)
        capital_expenditure : Optional[float]
            Capital expenditure. (provider: fmp)
        free_cash_flow : Optional[float]
            None
        link : Optional[str]
            Link to the filing. (provider: fmp)
        final_link : Optional[str]
            Link to the filing document. (provider: fmp)
        net_income_continuing_operations : Optional[float]
            Net Income (Continuing Operations) (provider: intrinio)
        net_income_discontinued_operations : Optional[float]
            Net Income (Discontinued Operations) (provider: intrinio)
        provision_for_loan_losses : Optional[float]
            Provision for Loan Losses (provider: intrinio)
        provision_for_credit_losses : Optional[float]
            Provision for credit losses (provider: intrinio)
        depreciation_expense : Optional[float]
            Depreciation Expense. (provider: intrinio)
        amortization_expense : Optional[float]
            Amortization Expense. (provider: intrinio)
        share_based_compensation : Optional[float]
            Share-based compensation. (provider: intrinio)
        non_cash_adjustments_to_reconcile_net_income : Optional[float]
            Non-Cash Adjustments to Reconcile Net Income. (provider: intrinio)
        changes_in_operating_assets_and_liabilities : Optional[float]
            Changes in Operating Assets and Liabilities (Net) (provider: intrinio)
        net_cash_from_continuing_operating_activities : Optional[float]
            Net Cash from Continuing Operating Activities (provider: intrinio)
        net_cash_from_discontinued_operating_activities : Optional[float]
            Net Cash from Discontinued Operating Activities (provider: intrinio)
        divestitures : Optional[float]
            Divestitures (provider: intrinio)
        sale_of_property_plant_and_equipment : Optional[float]
            Sale of Property, Plant, and Equipment (provider: intrinio)
        purchase_of_investments : Optional[float]
            Purchase of Investments (provider: intrinio)
        loans_held_for_sale : Optional[float]
            Loans Held for Sale (Net) (provider: intrinio)
        net_cash_from_continuing_investing_activities : Optional[float]
            Net Cash from Continuing Investing Activities (provider: intrinio)
        net_cash_from_discontinued_investing_activities : Optional[float]
            Net Cash from Discontinued Investing Activities (provider: intrinio)
        repurchase_of_preferred_equity : Optional[float]
            Repurchase of Preferred Equity (provider: intrinio)
        issuance_of_preferred_equity : Optional[float]
            Issuance of Preferred Equity (provider: intrinio)
        issuance_of_debt : Optional[float]
            Issuance of Debt (provider: intrinio)
        cash_interest_received : Optional[float]
            Cash Interest Received (provider: intrinio)
        net_change_in_deposits : Optional[float]
            Net Change in Deposits (provider: intrinio)
        net_increase_in_fed_funds_sold : Optional[float]
            Net Increase in Fed Funds Sold (provider: intrinio)
        net_cash_from_continuing_financing_activities : Optional[float]
            Net Cash from Continuing Financing Activities (provider: intrinio)
        net_cash_from_discontinued_financing_activities : Optional[float]
            Net Cash from Discontinued Financing Activities (provider: intrinio)
        effect_of_exchange_rate_changes : Optional[float]
            Effect of Exchange Rate Changes (provider: intrinio)
        other_net_changes_in_cash : Optional[float]
            Other Net Changes in Cash (provider: intrinio)
        cash_income_taxes_paid : Optional[float]
            Cash Income Taxes Paid (provider: intrinio)
        cash_interest_paid : Optional[float]
            Cash Interest Paid (provider: intrinio)
        net_cash_flow_from_operating_activities_continuing : Optional[float]
            Net cash flow from operating activities continuing. (provider: polygon)
        net_cash_flow_from_operating_activities_discontinued : Optional[float]
            Net cash flow from operating activities discontinued. (provider: polygon)
        net_cash_flow_from_operating_activities : Optional[float]
            Net cash flow from operating activities. (provider: polygon)
        net_cash_flow_from_investing_activities_continuing : Optional[float]
            Net cash flow from investing activities continuing. (provider: polygon)
        net_cash_flow_from_investing_activities_discontinued : Optional[float]
            Net cash flow from investing activities discontinued. (provider: polygon)
        net_cash_flow_from_investing_activities : Optional[float]
            Net cash flow from investing activities. (provider: polygon)
        net_cash_flow_from_financing_activities_continuing : Optional[float]
            Net cash flow from financing activities continuing. (provider: polygon)
        net_cash_flow_from_financing_activities_discontinued : Optional[float]
            Net cash flow from financing activities discontinued. (provider: polygon)
        net_cash_flow_from_financing_activities : Optional[float]
            Net cash flow from financing activities. (provider: polygon)
        net_cash_flow_continuing : Optional[float]
            Net cash flow continuing. (provider: polygon)
        net_cash_flow_discontinued : Optional[float]
            Net cash flow discontinued. (provider: polygon)
        exchange_gains_losses : Optional[float]
            Exchange gains losses. (provider: polygon)
        net_cash_flow : Optional[float]
            Net cash flow. (provider: polygon)

        Examples
        --------
        >>> from openbb import obb
        >>> obb.equity.fundamental.cash(symbol='AAPL', provider='fmp')
        >>> obb.equity.fundamental.cash(symbol='AAPL', period='annual', limit=5, provider='intrinio')
        """  # noqa: E501

        return self._run(
            "/equity/fundamental/cash",
            **filter_inputs(
                provider_choices={
                    "provider": self._get_provider(
                        provider,
                        "equity.fundamental.cash",
                        ("fmp", "intrinio", "polygon", "yfinance"),
                    )
                },
                standard_params={
                    "symbol": symbol,
                    "limit": limit,
                },
                extra_params=kwargs,
                info={
                    "period": {
                        "fmp": {
                            "multiple_items_allowed": False,
                            "choices": ["annual", "quarter"],
                        },
                        "intrinio": {
                            "multiple_items_allowed": False,
                            "choices": ["annual", "quarter", "ttm", "ytd"],
                        },
                        "polygon": {
                            "multiple_items_allowed": False,
                            "choices": ["annual", "quarter", "ttm"],
                        },
                        "yfinance": {
                            "multiple_items_allowed": False,
                            "choices": ["annual", "quarter"],
                        },
                    }
                },
            )
        )

    @exception_handler
    @validate
    def cash_growth(
        self,
        symbol: Annotated[str, OpenBBField(description="Symbol to get data for.")],
        period: Annotated[
            str, OpenBBField(description="Time period of the data to return.")
        ] = "annual",
        limit: Annotated[
            Optional[int],
            OpenBBField(description="The number of data entries to return."),
        ] = 10,
        provider: Annotated[
            Optional[Literal["fmp"]],
            OpenBBField(
                description="The provider to use, by default None. If None, the priority list configured in the settings is used. Default priority: fmp."
            ),
        ] = None,
        **kwargs
    ) -> OBBject:
        """Get the growth of a company's cash flow statement items over time.

        Parameters
        ----------
        symbol : str
            Symbol to get data for.
<<<<<<< HEAD
        period : str
            Time period of the data to return.
=======
>>>>>>> 3e24fd6b
        limit : Optional[int]
            The number of data entries to return.
        provider : Optional[Literal['fmp']]
            The provider to use, by default None. If None, the priority list configured in the settings is used. Default priority: fmp.
<<<<<<< HEAD
=======
        period : Literal['annual', 'quarter']
            Time period of the data to return. (provider: fmp)
>>>>>>> 3e24fd6b

        Returns
        -------
        OBBject
            results : List[CashFlowStatementGrowth]
                Serializable results.
            provider : Optional[Literal['fmp']]
                Provider name.
            warnings : Optional[List[Warning_]]
                List of warnings.
            chart : Optional[Chart]
                Chart object.
            extra : Dict[str, Any]
                Extra info.

        CashFlowStatementGrowth
        -----------------------
        period_ending : date
            The end date of the reporting period.
        fiscal_period : Optional[str]
            The fiscal period of the report.
        fiscal_year : Optional[int]
            The fiscal year of the fiscal period.
        symbol : Optional[str]
            Symbol representing the entity requested in the data. (provider: fmp)
        growth_net_income : Optional[float]
            Growth rate of net income. (provider: fmp)
        growth_depreciation_and_amortization : Optional[float]
            Growth rate of depreciation and amortization. (provider: fmp)
        growth_deferred_income_tax : Optional[float]
            Growth rate of deferred income tax. (provider: fmp)
        growth_stock_based_compensation : Optional[float]
            Growth rate of stock-based compensation. (provider: fmp)
        growth_change_in_working_capital : Optional[float]
            Growth rate of change in working capital. (provider: fmp)
        growth_account_receivables : Optional[float]
            Growth rate of accounts receivables. (provider: fmp)
        growth_inventory : Optional[float]
            Growth rate of inventory. (provider: fmp)
        growth_account_payable : Optional[float]
            Growth rate of account payable. (provider: fmp)
        growth_other_working_capital : Optional[float]
            Growth rate of other working capital. (provider: fmp)
        growth_other_non_cash_items : Optional[float]
            Growth rate of other non-cash items. (provider: fmp)
        growth_net_cash_from_operating_activities : Optional[float]
            Growth rate of net cash provided by operating activities. (provider: fmp)
        growth_purchase_of_property_plant_and_equipment : Optional[float]
            Growth rate of investments in property, plant, and equipment. (provider: fmp)
        growth_acquisitions : Optional[float]
            Growth rate of net acquisitions. (provider: fmp)
        growth_purchase_of_investment_securities : Optional[float]
            Growth rate of purchases of investments. (provider: fmp)
        growth_sale_and_maturity_of_investments : Optional[float]
            Growth rate of sales maturities of investments. (provider: fmp)
        growth_other_investing_activities : Optional[float]
            Growth rate of other investing activities. (provider: fmp)
        growth_net_cash_from_investing_activities : Optional[float]
            Growth rate of net cash used for investing activities. (provider: fmp)
        growth_repayment_of_debt : Optional[float]
            Growth rate of debt repayment. (provider: fmp)
        growth_common_stock_issued : Optional[float]
            Growth rate of common stock issued. (provider: fmp)
        growth_common_stock_repurchased : Optional[float]
            Growth rate of common stock repurchased. (provider: fmp)
        growth_dividends_paid : Optional[float]
            Growth rate of dividends paid. (provider: fmp)
        growth_other_financing_activities : Optional[float]
            Growth rate of other financing activities. (provider: fmp)
        growth_net_cash_from_financing_activities : Optional[float]
            Growth rate of net cash used/provided by financing activities. (provider: fmp)
        growth_effect_of_exchange_rate_changes_on_cash : Optional[float]
            Growth rate of the effect of foreign exchange changes on cash. (provider: fmp)
        growth_net_change_in_cash_and_equivalents : Optional[float]
            Growth rate of net change in cash. (provider: fmp)
        growth_cash_at_beginning_of_period : Optional[float]
            Growth rate of cash at the beginning of the period. (provider: fmp)
        growth_cash_at_end_of_period : Optional[float]
            Growth rate of cash at the end of the period. (provider: fmp)
        growth_operating_cash_flow : Optional[float]
            Growth rate of operating cash flow. (provider: fmp)
        growth_capital_expenditure : Optional[float]
            Growth rate of capital expenditure. (provider: fmp)
        growth_free_cash_flow : Optional[float]
            Growth rate of free cash flow. (provider: fmp)

        Examples
        --------
        >>> from openbb import obb
        >>> obb.equity.fundamental.cash_growth(symbol='AAPL', provider='fmp')
        >>> obb.equity.fundamental.cash_growth(symbol='AAPL', limit=10, provider='fmp')
        """  # noqa: E501

        return self._run(
            "/equity/fundamental/cash_growth",
            **filter_inputs(
                provider_choices={
                    "provider": self._get_provider(
                        provider,
                        "equity.fundamental.cash_growth",
                        ("fmp",),
                    )
                },
                standard_params={
                    "symbol": symbol,
                    "period": period,
                    "limit": limit,
                },
                extra_params=kwargs,
                info={
                    "period": {
                        "fmp": {
                            "multiple_items_allowed": False,
                            "choices": ["annual", "quarter"],
                        }
                    }
                },
            )
        )

    @exception_handler
    @validate
    def dividends(
        self,
        symbol: Annotated[str, OpenBBField(description="Symbol to get data for.")],
        start_date: Annotated[
            Union[datetime.date, None, str],
            OpenBBField(description="Start date of the data, in YYYY-MM-DD format."),
        ] = None,
        end_date: Annotated[
            Union[datetime.date, None, str],
            OpenBBField(description="End date of the data, in YYYY-MM-DD format."),
        ] = None,
        provider: Annotated[
            Optional[Literal["fmp", "intrinio", "yfinance"]],
            OpenBBField(
                description="The provider to use, by default None. If None, the priority list configured in the settings is used. Default priority: fmp, intrinio, yfinance."
            ),
        ] = None,
        **kwargs
    ) -> OBBject:
        """Get historical dividend data for a given company.

        Parameters
        ----------
        symbol : str
            Symbol to get data for.
        start_date : Union[date, None, str]
            Start date of the data, in YYYY-MM-DD format.
        end_date : Union[date, None, str]
            End date of the data, in YYYY-MM-DD format.
        provider : Optional[Literal['fmp', 'intrinio', 'yfinance']]
            The provider to use, by default None. If None, the priority list configured in the settings is used. Default priority: fmp, intrinio, yfinance.
        limit : Optional[int]
            The number of data entries to return. (provider: intrinio)

        Returns
        -------
        OBBject
            results : List[HistoricalDividends]
                Serializable results.
            provider : Optional[Literal['fmp', 'intrinio', 'yfinance']]
                Provider name.
            warnings : Optional[List[Warning_]]
                List of warnings.
            chart : Optional[Chart]
                Chart object.
            extra : Dict[str, Any]
                Extra info.

        HistoricalDividends
        -------------------
        ex_dividend_date : date
            The ex-dividend date - the date on which the stock begins trading without rights to the dividend.
        amount : float
            The dividend amount per share.
        label : Optional[str]
            Label of the historical dividends. (provider: fmp)
        adj_dividend : Optional[float]
            Adjusted dividend of the historical dividends. (provider: fmp)
        record_date : Optional[date]
            Record date of the historical dividends. (provider: fmp)
        payment_date : Optional[date]
            Payment date of the historical dividends. (provider: fmp)
        declaration_date : Optional[date]
            Declaration date of the historical dividends. (provider: fmp)
        factor : Optional[float]
            factor by which to multiply stock prices before this date, in order to calculate historically-adjusted stock prices. (provider: intrinio)
        currency : Optional[str]
            The currency in which the dividend is paid. (provider: intrinio)
        split_ratio : Optional[float]
            The ratio of the stock split, if a stock split occurred. (provider: intrinio)

        Examples
        --------
        >>> from openbb import obb
        >>> obb.equity.fundamental.dividends(symbol='AAPL', provider='intrinio')
        """  # noqa: E501

        return self._run(
            "/equity/fundamental/dividends",
            **filter_inputs(
                provider_choices={
                    "provider": self._get_provider(
                        provider,
                        "equity.fundamental.dividends",
                        ("fmp", "intrinio", "yfinance"),
                    )
                },
                standard_params={
                    "symbol": symbol,
                    "start_date": start_date,
                    "end_date": end_date,
                },
                extra_params=kwargs,
            )
        )

    @exception_handler
    @validate
    def employee_count(
        self,
        symbol: Annotated[str, OpenBBField(description="Symbol to get data for.")],
        provider: Annotated[
            Optional[Literal["fmp"]],
            OpenBBField(
                description="The provider to use, by default None. If None, the priority list configured in the settings is used. Default priority: fmp."
            ),
        ] = None,
        **kwargs
    ) -> OBBject:
        """Get historical employee count data for a given company.

        Parameters
        ----------
        symbol : str
            Symbol to get data for.
        provider : Optional[Literal['fmp']]
            The provider to use, by default None. If None, the priority list configured in the settings is used. Default priority: fmp.

        Returns
        -------
        OBBject
            results : List[HistoricalEmployees]
                Serializable results.
            provider : Optional[Literal['fmp']]
                Provider name.
            warnings : Optional[List[Warning_]]
                List of warnings.
            chart : Optional[Chart]
                Chart object.
            extra : Dict[str, Any]
                Extra info.

        HistoricalEmployees
        -------------------
        symbol : str
            Symbol representing the entity requested in the data.
        cik : int
            Central Index Key (CIK) for the requested entity.
        acceptance_time : datetime
            Time of acceptance of the company employee.
        period_of_report : date
            Date of reporting of the company employee.
        company_name : str
            Registered name of the company to retrieve the historical employees of.
        form_type : str
            Form type of the company employee.
        filing_date : date
            Filing date of the company employee
        employee_count : int
            Count of employees of the company.
        source : str
            Source URL which retrieves this data for the company.

        Examples
        --------
        >>> from openbb import obb
        >>> obb.equity.fundamental.employee_count(symbol='AAPL', provider='fmp')
        """  # noqa: E501

        return self._run(
            "/equity/fundamental/employee_count",
            **filter_inputs(
                provider_choices={
                    "provider": self._get_provider(
                        provider,
                        "equity.fundamental.employee_count",
                        ("fmp",),
                    )
                },
                standard_params={
                    "symbol": symbol,
                },
                extra_params=kwargs,
            )
        )

    @exception_handler
    @validate
    def filings(
        self,
        symbol: Annotated[
            Optional[str], OpenBBField(description="Symbol to get data for.")
        ] = None,
        form_type: Annotated[
            Optional[str],
            OpenBBField(
                description="Filter by form type. Check the data provider for available types."
            ),
        ] = None,
        limit: Annotated[
            int, OpenBBField(description="The number of data entries to return.")
        ] = 100,
        provider: Annotated[
            Optional[Literal["fmp", "intrinio", "sec"]],
            OpenBBField(
                description="The provider to use, by default None. If None, the priority list configured in the settings is used. Default priority: fmp, intrinio, sec."
            ),
        ] = None,
        **kwargs
    ) -> OBBject:
        """Get the URLs to SEC filings reported to EDGAR database, such as 10-K, 10-Q, 8-K, and more.

        SEC filings include Form 10-K, Form 10-Q, Form 8-K, the proxy statement, Forms 3, 4, and 5, Schedule 13, Form 114,
        Foreign Investment Disclosures and others. The annual 10-K report is required to be
        filed annually and includes the company's financial statements, management discussion and analysis,
        and audited financial statements.


        Parameters
        ----------
        symbol : Optional[str]
            Symbol to get data for.
        form_type : Optional[str]
            Filter by form type. Check the data provider for available types.
        limit : int
            The number of data entries to return.
        provider : Optional[Literal['fmp', 'intrinio', 'sec']]
            The provider to use, by default None. If None, the priority list configured in the settings is used. Default priority: fmp, intrinio, sec.
        start_date : Optional[datetime.date]
            Start date of the data, in YYYY-MM-DD format. (provider: intrinio)
        end_date : Optional[datetime.date]
            End date of the data, in YYYY-MM-DD format. (provider: intrinio)
        thea_enabled : Optional[bool]
            Return filings that have been read by Intrinio's Thea NLP. (provider: intrinio)
        cik : Optional[Union[int, str]]
            Lookup filings by Central Index Key (CIK) instead of by symbol. (provider: sec)
        use_cache : bool
            Whether or not to use cache.  If True, cache will store for one day. (provider: sec)

        Returns
        -------
        OBBject
            results : List[CompanyFilings]
                Serializable results.
            provider : Optional[Literal['fmp', 'intrinio', 'sec']]
                Provider name.
            warnings : Optional[List[Warning_]]
                List of warnings.
            chart : Optional[Chart]
                Chart object.
            extra : Dict[str, Any]
                Extra info.

        CompanyFilings
        --------------
        filing_date : date
            The date of the filing.
        accepted_date : Optional[datetime]
            Accepted date of the filing.
        symbol : Optional[str]
            Symbol representing the entity requested in the data.
        cik : Optional[str]
            Central Index Key (CIK) for the requested entity.
        report_type : Optional[str]
            Type of filing.
        filing_url : Optional[str]
            URL to the filing page.
        report_url : str
            URL to the actual report.
        id : Optional[str]
            Intrinio ID of the filing. (provider: intrinio)
        period_end_date : Optional[date]
            Ending date of the fiscal period for the filing. (provider: intrinio)
        sec_unique_id : Optional[str]
            SEC unique ID of the filing. (provider: intrinio)
        instance_url : Optional[str]
            URL for the XBRL filing for the report. (provider: intrinio)
        industry_group : Optional[str]
            Industry group of the company. (provider: intrinio)
        industry_category : Optional[str]
            Industry category of the company. (provider: intrinio)
        report_date : Optional[date]
            The date of the filing. (provider: sec)
        act : Optional[Union[int, str]]
            The SEC Act number. (provider: sec)
        items : Optional[Union[str, float]]
            The SEC Item numbers. (provider: sec)
        primary_doc_description : Optional[str]
            The description of the primary document. (provider: sec)
        primary_doc : Optional[str]
            The filename of the primary document. (provider: sec)
        accession_number : Optional[Union[int, str]]
            The accession number. (provider: sec)
        file_number : Optional[Union[int, str]]
            The file number. (provider: sec)
        film_number : Optional[Union[int, str]]
            The film number. (provider: sec)
        is_inline_xbrl : Optional[Union[int, str]]
            Whether the filing is an inline XBRL filing. (provider: sec)
        is_xbrl : Optional[Union[int, str]]
            Whether the filing is an XBRL filing. (provider: sec)
        size : Optional[Union[int, str]]
            The size of the filing. (provider: sec)
        complete_submission_url : Optional[str]
            The URL to the complete filing submission. (provider: sec)
        filing_detail_url : Optional[str]
            The URL to the filing details. (provider: sec)

        Examples
        --------
        >>> from openbb import obb
        >>> obb.equity.fundamental.filings(provider='fmp')
        >>> obb.equity.fundamental.filings(limit=100, provider='fmp')
        """  # noqa: E501

        return self._run(
            "/equity/fundamental/filings",
            **filter_inputs(
                provider_choices={
                    "provider": self._get_provider(
                        provider,
                        "equity.fundamental.filings",
                        ("fmp", "intrinio", "sec"),
                    )
                },
                standard_params={
                    "symbol": symbol,
                    "form_type": form_type,
                    "limit": limit,
                },
                extra_params=kwargs,
            )
        )

    @exception_handler
    @validate
    def historical_attributes(
        self,
        symbol: Annotated[
            Union[str, List[str]],
            OpenBBField(
                description="Symbol to get data for. Multiple comma separated items allowed for provider(s): intrinio."
            ),
        ],
        tag: Annotated[
            Union[str, List[str]],
            OpenBBField(
                description="Intrinio data tag ID or code. Multiple comma separated items allowed for provider(s): intrinio."
            ),
        ],
        start_date: Annotated[
            Union[datetime.date, None, str],
            OpenBBField(description="Start date of the data, in YYYY-MM-DD format."),
        ] = None,
        end_date: Annotated[
            Union[datetime.date, None, str],
            OpenBBField(description="End date of the data, in YYYY-MM-DD format."),
        ] = None,
        frequency: Annotated[
            Optional[Literal["daily", "weekly", "monthly", "quarterly", "yearly"]],
            OpenBBField(description="The frequency of the data."),
        ] = "yearly",
        limit: Annotated[
            Optional[int],
            OpenBBField(description="The number of data entries to return."),
        ] = 1000,
        tag_type: Annotated[
            Optional[str], OpenBBField(description="Filter by type, when applicable.")
        ] = None,
        sort: Annotated[
            Optional[Literal["asc", "desc"]], OpenBBField(description="Sort order.")
        ] = "desc",
        provider: Annotated[
            Optional[Literal["intrinio"]],
            OpenBBField(
                description="The provider to use, by default None. If None, the priority list configured in the settings is used. Default priority: intrinio."
            ),
        ] = None,
        **kwargs
    ) -> OBBject:
        """Get the historical values of a data tag from Intrinio.

        Parameters
        ----------
        symbol : Union[str, List[str]]
            Symbol to get data for. Multiple comma separated items allowed for provider(s): intrinio.
        tag : Union[str, List[str]]
            Intrinio data tag ID or code. Multiple comma separated items allowed for provider(s): intrinio.
        start_date : Union[date, None, str]
            Start date of the data, in YYYY-MM-DD format.
        end_date : Union[date, None, str]
            End date of the data, in YYYY-MM-DD format.
        frequency : Optional[Literal['daily', 'weekly', 'monthly', 'quarterly', 'yearly']]
            The frequency of the data.
        limit : Optional[int]
            The number of data entries to return.
        tag_type : Optional[str]
            Filter by type, when applicable.
        sort : Optional[Literal['asc', 'desc']]
            Sort order.
        provider : Optional[Literal['intrinio']]
            The provider to use, by default None. If None, the priority list configured in the settings is used. Default priority: intrinio.

        Returns
        -------
        OBBject
            results : List[HistoricalAttributes]
                Serializable results.
            provider : Optional[Literal['intrinio']]
                Provider name.
            warnings : Optional[List[Warning_]]
                List of warnings.
            chart : Optional[Chart]
                Chart object.
            extra : Dict[str, Any]
                Extra info.

        HistoricalAttributes
        --------------------
        date : date
            The date of the data.
        symbol : str
            Symbol representing the entity requested in the data.
        tag : Optional[str]
            Tag name for the fetched data.
        value : Optional[float]
            The value of the data.

        Examples
        --------
        >>> from openbb import obb
        >>> obb.equity.fundamental.historical_attributes(symbol='AAPL', tag='ebitda', provider='intrinio')
        """  # noqa: E501

        return self._run(
            "/equity/fundamental/historical_attributes",
            **filter_inputs(
                provider_choices={
                    "provider": self._get_provider(
                        provider,
                        "equity.fundamental.historical_attributes",
                        ("intrinio",),
                    )
                },
                standard_params={
                    "symbol": symbol,
                    "tag": tag,
                    "start_date": start_date,
                    "end_date": end_date,
                    "frequency": frequency,
                    "limit": limit,
                    "tag_type": tag_type,
                    "sort": sort,
                },
                extra_params=kwargs,
                info={
<<<<<<< HEAD
                    "symbol": {"intrinio": {"multiple_items_allowed": True}},
                    "tag": {"intrinio": {"multiple_items_allowed": True}},
=======
                    "symbol": {
                        "intrinio": {"multiple_items_allowed": True, "choices": None}
                    },
                    "tag": {
                        "intrinio": {"multiple_items_allowed": True, "choices": None}
                    },
>>>>>>> 3e24fd6b
                },
            )
        )

    @exception_handler
    @validate
    def historical_eps(
        self,
        symbol: Annotated[str, OpenBBField(description="Symbol to get data for.")],
        provider: Annotated[
            Optional[Literal["fmp"]],
            OpenBBField(
                description="The provider to use, by default None. If None, the priority list configured in the settings is used. Default priority: fmp."
            ),
        ] = None,
        **kwargs
    ) -> OBBject:
        """Get historical earnings per share data for a given company.

        Parameters
        ----------
        symbol : str
            Symbol to get data for.
        provider : Optional[Literal['fmp']]
            The provider to use, by default None. If None, the priority list configured in the settings is used. Default priority: fmp.
        limit : Optional[int]
            The number of data entries to return. (provider: fmp)

        Returns
        -------
        OBBject
            results : List[HistoricalEps]
                Serializable results.
            provider : Optional[Literal['fmp']]
                Provider name.
            warnings : Optional[List[Warning_]]
                List of warnings.
            chart : Optional[Chart]
                Chart object.
            extra : Dict[str, Any]
                Extra info.

        HistoricalEps
        -------------
        date : Optional[date]
            The date of the data.
        symbol : str
            Symbol representing the entity requested in the data.
        announce_time : Optional[str]
            Timing of the earnings announcement.
        eps_actual : Optional[float]
            Actual EPS from the earnings date.
        eps_estimated : Optional[float]
            Estimated EPS for the earnings date.
        revenue_estimated : Optional[float]
            Estimated consensus revenue for the reporting period. (provider: fmp)
        revenue_actual : Optional[float]
            The actual reported revenue. (provider: fmp)
        reporting_time : Optional[str]
            The reporting time - e.g. after market close. (provider: fmp)
        updated_at : Optional[date]
            The date when the data was last updated. (provider: fmp)
        period_ending : Optional[date]
            The fiscal period end date. (provider: fmp)

        Examples
        --------
        >>> from openbb import obb
        >>> obb.equity.fundamental.historical_eps(symbol='AAPL', provider='fmp')
        """  # noqa: E501

        return self._run(
            "/equity/fundamental/historical_eps",
            **filter_inputs(
                provider_choices={
                    "provider": self._get_provider(
                        provider,
                        "equity.fundamental.historical_eps",
                        ("fmp",),
                    )
                },
                standard_params={
                    "symbol": symbol,
                },
                extra_params=kwargs,
            )
        )

    @exception_handler
    @validate
    def historical_splits(
        self,
        symbol: Annotated[str, OpenBBField(description="Symbol to get data for.")],
        provider: Annotated[
            Optional[Literal["fmp"]],
            OpenBBField(
                description="The provider to use, by default None. If None, the priority list configured in the settings is used. Default priority: fmp."
            ),
        ] = None,
        **kwargs
    ) -> OBBject:
        """Get historical stock splits for a given company.

        Parameters
        ----------
        symbol : str
            Symbol to get data for.
        provider : Optional[Literal['fmp']]
            The provider to use, by default None. If None, the priority list configured in the settings is used. Default priority: fmp.

        Returns
        -------
        OBBject
            results : List[HistoricalSplits]
                Serializable results.
            provider : Optional[Literal['fmp']]
                Provider name.
            warnings : Optional[List[Warning_]]
                List of warnings.
            chart : Optional[Chart]
                Chart object.
            extra : Dict[str, Any]
                Extra info.

        HistoricalSplits
        ----------------
        date : date
            The date of the data.
        numerator : Optional[float]
            Numerator of the split.
        denominator : Optional[float]
            Denominator of the split.
        split_ratio : Optional[str]
            Split ratio.

        Examples
        --------
        >>> from openbb import obb
        >>> obb.equity.fundamental.historical_splits(symbol='AAPL', provider='fmp')
        """  # noqa: E501

        return self._run(
            "/equity/fundamental/historical_splits",
            **filter_inputs(
                provider_choices={
                    "provider": self._get_provider(
                        provider,
                        "equity.fundamental.historical_splits",
                        ("fmp",),
                    )
                },
                standard_params={
                    "symbol": symbol,
                },
                extra_params=kwargs,
            )
        )

    @exception_handler
    @validate
    def income(
        self,
        symbol: Annotated[str, OpenBBField(description="Symbol to get data for.")],
        limit: Annotated[
            Optional[Annotated[int, Ge(ge=0)]],
            OpenBBField(description="The number of data entries to return."),
        ] = 5,
        provider: Annotated[
            Optional[Literal["fmp", "intrinio", "polygon", "yfinance"]],
            OpenBBField(
                description="The provider to use, by default None. If None, the priority list configured in the settings is used. Default priority: fmp, intrinio, polygon, yfinance."
            ),
        ] = None,
        **kwargs
    ) -> OBBject:
        """Get the income statement for a given company.

        Parameters
        ----------
        symbol : str
            Symbol to get data for.
        limit : Optional[Annotated[int, Ge(ge=0)]]
            The number of data entries to return.
        provider : Optional[Literal['fmp', 'intrinio', 'polygon', 'yfinance']]
            The provider to use, by default None. If None, the priority list configured in the settings is used. Default priority: fmp, intrinio, polygon, yfinance.
<<<<<<< HEAD
=======
        period : Union[Literal['annual', 'quarter'], Literal['annual', 'quarter', 'ttm', 'ytd'], Literal['annual', 'quarter', 'ttm']]
            Time period of the data to return. (provider: fmp, intrinio, polygon, yfinance)
>>>>>>> 3e24fd6b
        fiscal_year : Optional[int]
            The specific fiscal year.  Reports do not go beyond 2008. (provider: intrinio)
        filing_date : Optional[datetime.date]
            Filing date of the financial statement. (provider: polygon)
        filing_date_lt : Optional[datetime.date]
            Filing date less than the given date. (provider: polygon)
        filing_date_lte : Optional[datetime.date]
            Filing date less than or equal to the given date. (provider: polygon)
        filing_date_gt : Optional[datetime.date]
            Filing date greater than the given date. (provider: polygon)
        filing_date_gte : Optional[datetime.date]
            Filing date greater than or equal to the given date. (provider: polygon)
        period_of_report_date : Optional[datetime.date]
            Period of report date of the financial statement. (provider: polygon)
        period_of_report_date_lt : Optional[datetime.date]
            Period of report date less than the given date. (provider: polygon)
        period_of_report_date_lte : Optional[datetime.date]
            Period of report date less than or equal to the given date. (provider: polygon)
        period_of_report_date_gt : Optional[datetime.date]
            Period of report date greater than the given date. (provider: polygon)
        period_of_report_date_gte : Optional[datetime.date]
            Period of report date greater than or equal to the given date. (provider: polygon)
        include_sources : Optional[bool]
            Whether to include the sources of the financial statement. (provider: polygon)
        order : Optional[Literal['asc', 'desc']]
            Order of the financial statement. (provider: polygon)
        sort : Optional[Literal['filing_date', 'period_of_report_date']]
            Sort of the financial statement. (provider: polygon)

        Returns
        -------
        OBBject
            results : List[IncomeStatement]
                Serializable results.
            provider : Optional[Literal['fmp', 'intrinio', 'polygon', 'yfinance']]
                Provider name.
            warnings : Optional[List[Warning_]]
                List of warnings.
            chart : Optional[Chart]
                Chart object.
            extra : Dict[str, Any]
                Extra info.

        IncomeStatement
        ---------------
        period_ending : date
            The end date of the reporting period.
        fiscal_period : Optional[str]
            The fiscal period of the report.
        fiscal_year : Optional[int]
            The fiscal year of the fiscal period.
        filing_date : Optional[date]
            The date when the filing was made. (provider: fmp)
        accepted_date : Optional[datetime]
            The date and time when the filing was accepted. (provider: fmp)
        reported_currency : Optional[str]
            The currency in which the balance sheet was reported. (provider: fmp, intrinio)
        revenue : Optional[float]
            Total revenue. (provider: fmp, intrinio, polygon)
        cost_of_revenue : Optional[float]
            Cost of revenue. (provider: fmp, intrinio, polygon)
        gross_profit : Optional[float]
            Gross profit. (provider: fmp, intrinio, polygon)
        gross_profit_margin : Optional[float]
            Gross profit margin. (provider: fmp);
            Gross margin ratio. (provider: intrinio)
        general_and_admin_expense : Optional[float]
            General and administrative expenses. (provider: fmp)
        research_and_development_expense : Optional[float]
            Research and development expenses. (provider: fmp, intrinio)
        selling_and_marketing_expense : Optional[float]
            Selling and marketing expenses. (provider: fmp)
        selling_general_and_admin_expense : Optional[float]
            Selling, general and administrative expenses. (provider: fmp, intrinio)
        other_expenses : Optional[float]
            Other expenses. (provider: fmp)
        total_operating_expenses : Optional[float]
            Total operating expenses. (provider: fmp, intrinio)
        cost_and_expenses : Optional[float]
            Cost and expenses. (provider: fmp)
        interest_income : Optional[float]
            Interest income. (provider: fmp)
        total_interest_expense : Optional[float]
            Total interest expenses. (provider: fmp, intrinio);
            Interest Expense (provider: polygon)
        depreciation_and_amortization : Optional[float]
            Depreciation and amortization. (provider: fmp, polygon)
        ebitda : Optional[float]
            EBITDA. (provider: fmp);
            Earnings Before Interest, Taxes, Depreciation and Amortization. (provider: intrinio)
        ebitda_margin : Optional[float]
            EBITDA margin. (provider: fmp);
            Margin on Earnings Before Interest, Taxes, Depreciation and Amortization. (provider: intrinio)
        total_operating_income : Optional[float]
            Total operating income. (provider: fmp, intrinio)
        operating_income_margin : Optional[float]
            Operating income margin. (provider: fmp)
        total_other_income_expenses : Optional[float]
            Total other income and expenses. (provider: fmp)
        total_pre_tax_income : Optional[float]
            Total pre-tax income. (provider: fmp, intrinio);
            Income Before Tax (provider: polygon)
        pre_tax_income_margin : Optional[float]
            Pre-tax income margin. (provider: fmp, intrinio)
        income_tax_expense : Optional[float]
            Income tax expense. (provider: fmp, intrinio, polygon)
        consolidated_net_income : Optional[float]
            Consolidated net income. (provider: fmp, intrinio);
            Net Income/Loss (provider: polygon)
        net_income_margin : Optional[float]
            Net income margin. (provider: fmp)
        basic_earnings_per_share : Optional[float]
            Basic earnings per share. (provider: fmp, intrinio);
            Earnings Per Share (provider: polygon)
        diluted_earnings_per_share : Optional[float]
            Diluted earnings per share. (provider: fmp, intrinio, polygon)
        weighted_average_basic_shares_outstanding : Optional[float]
            Weighted average basic shares outstanding. (provider: fmp, intrinio);
            Basic Average Shares (provider: polygon)
        weighted_average_diluted_shares_outstanding : Optional[float]
            Weighted average diluted shares outstanding. (provider: fmp, intrinio);
            Diluted Average Shares (provider: polygon)
        link : Optional[str]
            Link to the filing. (provider: fmp)
        final_link : Optional[str]
            Link to the filing document. (provider: fmp)
        operating_revenue : Optional[float]
            Total operating revenue (provider: intrinio)
        operating_cost_of_revenue : Optional[float]
            Total operating cost of revenue (provider: intrinio)
        provision_for_credit_losses : Optional[float]
            Provision for credit losses (provider: intrinio)
        salaries_and_employee_benefits : Optional[float]
            Salaries and employee benefits (provider: intrinio)
        marketing_expense : Optional[float]
            Marketing expense (provider: intrinio)
        net_occupancy_and_equipment_expense : Optional[float]
            Net occupancy and equipment expense (provider: intrinio)
        other_operating_expenses : Optional[float]
            Other operating expenses (provider: intrinio, polygon)
        depreciation_expense : Optional[float]
            Depreciation expense (provider: intrinio)
        amortization_expense : Optional[float]
            Amortization expense (provider: intrinio)
        amortization_of_deferred_policy_acquisition_costs : Optional[float]
            Amortization of deferred policy acquisition costs (provider: intrinio)
        exploration_expense : Optional[float]
            Exploration expense (provider: intrinio)
        depletion_expense : Optional[float]
            Depletion expense (provider: intrinio)
        deposits_and_money_market_investments_interest_income : Optional[float]
            Deposits and money market investments interest income (provider: intrinio)
        federal_funds_sold_and_securities_borrowed_interest_income : Optional[float]
            Federal funds sold and securities borrowed interest income (provider: intrinio)
        investment_securities_interest_income : Optional[float]
            Investment securities interest income (provider: intrinio)
        loans_and_leases_interest_income : Optional[float]
            Loans and leases interest income (provider: intrinio)
        trading_account_interest_income : Optional[float]
            Trading account interest income (provider: intrinio)
        other_interest_income : Optional[float]
            Other interest income (provider: intrinio)
        total_non_interest_income : Optional[float]
            Total non-interest income (provider: intrinio)
        interest_and_investment_income : Optional[float]
            Interest and investment income (provider: intrinio)
        short_term_borrowings_interest_expense : Optional[float]
            Short-term borrowings interest expense (provider: intrinio)
        long_term_debt_interest_expense : Optional[float]
            Long-term debt interest expense (provider: intrinio)
        capitalized_lease_obligations_interest_expense : Optional[float]
            Capitalized lease obligations interest expense (provider: intrinio)
        deposits_interest_expense : Optional[float]
            Deposits interest expense (provider: intrinio)
        federal_funds_purchased_and_securities_sold_interest_expense : Optional[float]
            Federal funds purchased and securities sold interest expense (provider: intrinio)
        other_interest_expense : Optional[float]
            Other interest expense (provider: intrinio)
        net_interest_income : Optional[float]
            Net interest income (provider: intrinio);
            Interest Income Net (provider: polygon)
        other_non_interest_income : Optional[float]
            Other non-interest income (provider: intrinio)
        investment_banking_income : Optional[float]
            Investment banking income (provider: intrinio)
        trust_fees_by_commissions : Optional[float]
            Trust fees by commissions (provider: intrinio)
        premiums_earned : Optional[float]
            Premiums earned (provider: intrinio)
        insurance_policy_acquisition_costs : Optional[float]
            Insurance policy acquisition costs (provider: intrinio)
        current_and_future_benefits : Optional[float]
            Current and future benefits (provider: intrinio)
        property_and_liability_insurance_claims : Optional[float]
            Property and liability insurance claims (provider: intrinio)
        total_non_interest_expense : Optional[float]
            Total non-interest expense (provider: intrinio)
        net_realized_and_unrealized_capital_gains_on_investments : Optional[float]
            Net realized and unrealized capital gains on investments (provider: intrinio)
        other_gains : Optional[float]
            Other gains (provider: intrinio)
        non_operating_income : Optional[float]
            Non-operating income (provider: intrinio);
            Non Operating Income/Loss (provider: polygon)
        other_income : Optional[float]
            Other income (provider: intrinio)
        other_revenue : Optional[float]
            Other revenue (provider: intrinio)
        extraordinary_income : Optional[float]
            Extraordinary income (provider: intrinio)
        total_other_income : Optional[float]
            Total other income (provider: intrinio)
        ebit : Optional[float]
            Earnings Before Interest and Taxes. (provider: intrinio)
        impairment_charge : Optional[float]
            Impairment charge (provider: intrinio)
        restructuring_charge : Optional[float]
            Restructuring charge (provider: intrinio)
        service_charges_on_deposit_accounts : Optional[float]
            Service charges on deposit accounts (provider: intrinio)
        other_service_charges : Optional[float]
            Other service charges (provider: intrinio)
        other_special_charges : Optional[float]
            Other special charges (provider: intrinio)
        other_cost_of_revenue : Optional[float]
            Other cost of revenue (provider: intrinio)
        net_income_continuing_operations : Optional[float]
            Net income (continuing operations) (provider: intrinio)
        net_income_discontinued_operations : Optional[float]
            Net income (discontinued operations) (provider: intrinio)
        other_adjustments_to_consolidated_net_income : Optional[float]
            Other adjustments to consolidated net income (provider: intrinio)
        other_adjustment_to_net_income_attributable_to_common_shareholders : Optional[float]
            Other adjustment to net income attributable to common shareholders (provider: intrinio)
        net_income_attributable_to_noncontrolling_interest : Optional[float]
            Net income attributable to noncontrolling interest (provider: intrinio)
        net_income_attributable_to_common_shareholders : Optional[float]
            Net income attributable to common shareholders (provider: intrinio);
            Net Income/Loss Available To Common Stockholders Basic (provider: polygon)
        basic_and_diluted_earnings_per_share : Optional[float]
            Basic and diluted earnings per share (provider: intrinio)
        cash_dividends_to_common_per_share : Optional[float]
            Cash dividends to common per share (provider: intrinio)
        preferred_stock_dividends_declared : Optional[float]
            Preferred stock dividends declared (provider: intrinio)
        weighted_average_basic_and_diluted_shares_outstanding : Optional[float]
            Weighted average basic and diluted shares outstanding (provider: intrinio)
        cost_of_revenue_goods : Optional[float]
            Cost of Revenue - Goods (provider: polygon)
        cost_of_revenue_services : Optional[float]
            Cost of Revenue - Services (provider: polygon)
        provisions_for_loan_lease_and_other_losses : Optional[float]
            Provisions for loan lease and other losses (provider: polygon)
        income_tax_expense_benefit_current : Optional[float]
            Income tax expense benefit current (provider: polygon)
        deferred_tax_benefit : Optional[float]
            Deferred tax benefit (provider: polygon)
        benefits_costs_expenses : Optional[float]
            Benefits, costs and expenses (provider: polygon)
        selling_general_and_administrative_expense : Optional[float]
            Selling, general and administrative expense (provider: polygon)
        research_and_development : Optional[float]
            Research and development (provider: polygon)
        costs_and_expenses : Optional[float]
            Costs and expenses (provider: polygon)
        operating_expenses : Optional[float]
            Operating expenses (provider: polygon)
        operating_income : Optional[float]
            Operating Income/Loss (provider: polygon)
        interest_and_dividend_income : Optional[float]
            Interest and Dividend Income (provider: polygon)
        interest_and_debt_expense : Optional[float]
            Interest and Debt Expense (provider: polygon)
        interest_income_after_provision_for_losses : Optional[float]
            Interest Income After Provision for Losses (provider: polygon)
        non_interest_expense : Optional[float]
            Non-Interest Expense (provider: polygon)
        non_interest_income : Optional[float]
            Non-Interest Income (provider: polygon)
        income_from_discontinued_operations_net_of_tax_on_disposal : Optional[float]
            Income From Discontinued Operations Net of Tax on Disposal (provider: polygon)
        income_from_discontinued_operations_net_of_tax : Optional[float]
            Income From Discontinued Operations Net of Tax (provider: polygon)
        income_before_equity_method_investments : Optional[float]
            Income Before Equity Method Investments (provider: polygon)
        income_from_equity_method_investments : Optional[float]
            Income From Equity Method Investments (provider: polygon)
        income_after_tax : Optional[float]
            Income After Tax (provider: polygon)
        net_income_attributable_noncontrolling_interest : Optional[float]
            Net income (loss) attributable to noncontrolling interest (provider: polygon)
        net_income_attributable_to_parent : Optional[float]
            Net income (loss) attributable to parent (provider: polygon)
        participating_securities_earnings : Optional[float]
            Participating Securities Distributed And Undistributed Earnings Loss Basic (provider: polygon)
        undistributed_earnings_allocated_to_participating_securities : Optional[float]
            Undistributed Earnings Allocated To Participating Securities (provider: polygon)
        common_stock_dividends : Optional[float]
            Common Stock Dividends (provider: polygon)
        preferred_stock_dividends_and_other_adjustments : Optional[float]
            Preferred stock dividends and other adjustments (provider: polygon)

        Examples
        --------
        >>> from openbb import obb
        >>> obb.equity.fundamental.income(symbol='AAPL', provider='fmp')
        >>> obb.equity.fundamental.income(symbol='AAPL', period='annual', limit=5, provider='intrinio')
        """  # noqa: E501

        return self._run(
            "/equity/fundamental/income",
            **filter_inputs(
                provider_choices={
                    "provider": self._get_provider(
                        provider,
                        "equity.fundamental.income",
                        ("fmp", "intrinio", "polygon", "yfinance"),
                    )
                },
                standard_params={
                    "symbol": symbol,
                    "limit": limit,
                },
                extra_params=kwargs,
                info={
                    "period": {
                        "fmp": {
                            "multiple_items_allowed": False,
                            "choices": ["annual", "quarter"],
                        },
                        "intrinio": {
                            "multiple_items_allowed": False,
                            "choices": ["annual", "quarter", "ttm", "ytd"],
                        },
                        "polygon": {
                            "multiple_items_allowed": False,
                            "choices": ["annual", "quarter", "ttm"],
                        },
                        "yfinance": {
                            "multiple_items_allowed": False,
                            "choices": ["annual", "quarter"],
                        },
                    }
                },
            )
        )

    @exception_handler
    @validate
    def income_growth(
        self,
        symbol: Annotated[str, OpenBBField(description="Symbol to get data for.")],
<<<<<<< HEAD
        period: Annotated[
            str, OpenBBField(description="Time period of the data to return.")
        ] = "annual",
=======
>>>>>>> 3e24fd6b
        limit: Annotated[
            Optional[int],
            OpenBBField(description="The number of data entries to return."),
        ] = 10,
        provider: Annotated[
            Optional[Literal["fmp"]],
            OpenBBField(
                description="The provider to use, by default None. If None, the priority list configured in the settings is used. Default priority: fmp."
            ),
        ] = None,
        **kwargs
    ) -> OBBject:
        """Get the growth of a company's income statement items over time.

        Parameters
        ----------
        symbol : str
            Symbol to get data for.
<<<<<<< HEAD
        period : str
            Time period of the data to return.
=======
>>>>>>> 3e24fd6b
        limit : Optional[int]
            The number of data entries to return.
        provider : Optional[Literal['fmp']]
            The provider to use, by default None. If None, the priority list configured in the settings is used. Default priority: fmp.
<<<<<<< HEAD
=======
        period : Literal['annual', 'quarter']
            Time period of the data to return. (provider: fmp)
>>>>>>> 3e24fd6b

        Returns
        -------
        OBBject
            results : List[IncomeStatementGrowth]
                Serializable results.
            provider : Optional[Literal['fmp']]
                Provider name.
            warnings : Optional[List[Warning_]]
                List of warnings.
            chart : Optional[Chart]
                Chart object.
            extra : Dict[str, Any]
                Extra info.

        IncomeStatementGrowth
        ---------------------
        period_ending : date
            The end date of the reporting period.
        fiscal_period : Optional[str]
            The fiscal period of the report.
        fiscal_year : Optional[int]
            The fiscal year of the fiscal period.
        symbol : Optional[str]
            Symbol representing the entity requested in the data. (provider: fmp)
        growth_revenue : Optional[float]
            Growth rate of total revenue. (provider: fmp)
        growth_cost_of_revenue : Optional[float]
            Growth rate of cost of goods sold. (provider: fmp)
        growth_gross_profit : Optional[float]
            Growth rate of gross profit. (provider: fmp)
        growth_gross_profit_margin : Optional[float]
            Growth rate of gross profit as a percentage of revenue. (provider: fmp)
        growth_general_and_admin_expense : Optional[float]
            Growth rate of general and administrative expenses. (provider: fmp)
        growth_research_and_development_expense : Optional[float]
            Growth rate of expenses on research and development. (provider: fmp)
        growth_selling_and_marketing_expense : Optional[float]
            Growth rate of expenses on selling and marketing activities. (provider: fmp)
        growth_other_expenses : Optional[float]
            Growth rate of other operating expenses. (provider: fmp)
        growth_operating_expenses : Optional[float]
            Growth rate of total operating expenses. (provider: fmp)
        growth_cost_and_expenses : Optional[float]
            Growth rate of total costs and expenses. (provider: fmp)
        growth_interest_expense : Optional[float]
            Growth rate of interest expenses. (provider: fmp)
        growth_depreciation_and_amortization : Optional[float]
            Growth rate of depreciation and amortization expenses. (provider: fmp)
        growth_ebitda : Optional[float]
            Growth rate of Earnings Before Interest, Taxes, Depreciation, and Amortization. (provider: fmp)
        growth_ebitda_margin : Optional[float]
            Growth rate of EBITDA as a percentage of revenue. (provider: fmp)
        growth_operating_income : Optional[float]
            Growth rate of operating income. (provider: fmp)
        growth_operating_income_margin : Optional[float]
            Growth rate of operating income as a percentage of revenue. (provider: fmp)
        growth_total_other_income_expenses_net : Optional[float]
            Growth rate of net total other income and expenses. (provider: fmp)
        growth_income_before_tax : Optional[float]
            Growth rate of income before taxes. (provider: fmp)
        growth_income_before_tax_margin : Optional[float]
            Growth rate of income before taxes as a percentage of revenue. (provider: fmp)
        growth_income_tax_expense : Optional[float]
            Growth rate of income tax expenses. (provider: fmp)
        growth_consolidated_net_income : Optional[float]
            Growth rate of net income. (provider: fmp)
        growth_net_income_margin : Optional[float]
            Growth rate of net income as a percentage of revenue. (provider: fmp)
        growth_basic_earings_per_share : Optional[float]
            Growth rate of Earnings Per Share (EPS). (provider: fmp)
        growth_diluted_earnings_per_share : Optional[float]
            Growth rate of diluted Earnings Per Share (EPS). (provider: fmp)
        growth_weighted_average_basic_shares_outstanding : Optional[float]
            Growth rate of weighted average shares outstanding. (provider: fmp)
        growth_weighted_average_diluted_shares_outstanding : Optional[float]
            Growth rate of diluted weighted average shares outstanding. (provider: fmp)

        Examples
        --------
        >>> from openbb import obb
        >>> obb.equity.fundamental.income_growth(symbol='AAPL', provider='fmp')
        >>> obb.equity.fundamental.income_growth(symbol='AAPL', limit=10, period='annual', provider='fmp')
        """  # noqa: E501

        return self._run(
            "/equity/fundamental/income_growth",
            **filter_inputs(
                provider_choices={
                    "provider": self._get_provider(
                        provider,
                        "equity.fundamental.income_growth",
                        ("fmp",),
                    )
                },
                standard_params={
                    "symbol": symbol,
<<<<<<< HEAD
                    "period": period,
=======
>>>>>>> 3e24fd6b
                    "limit": limit,
                },
                extra_params=kwargs,
                info={
                    "period": {
                        "fmp": {
                            "multiple_items_allowed": False,
                            "choices": ["annual", "quarter"],
                        }
                    }
                },
            )
        )

    @exception_handler
    @validate
    def latest_attributes(
        self,
        symbol: Annotated[
            Union[str, List[str]],
            OpenBBField(
                description="Symbol to get data for. Multiple comma separated items allowed for provider(s): intrinio."
            ),
        ],
        tag: Annotated[
            Union[str, List[str]],
            OpenBBField(
                description="Intrinio data tag ID or code. Multiple comma separated items allowed for provider(s): intrinio."
            ),
        ],
        provider: Annotated[
            Optional[Literal["intrinio"]],
            OpenBBField(
                description="The provider to use, by default None. If None, the priority list configured in the settings is used. Default priority: intrinio."
            ),
        ] = None,
        **kwargs
    ) -> OBBject:
        """Get the latest value of a data tag from Intrinio.

        Parameters
        ----------
        symbol : Union[str, List[str]]
            Symbol to get data for. Multiple comma separated items allowed for provider(s): intrinio.
        tag : Union[str, List[str]]
            Intrinio data tag ID or code. Multiple comma separated items allowed for provider(s): intrinio.
        provider : Optional[Literal['intrinio']]
            The provider to use, by default None. If None, the priority list configured in the settings is used. Default priority: intrinio.

        Returns
        -------
        OBBject
            results : List[LatestAttributes]
                Serializable results.
            provider : Optional[Literal['intrinio']]
                Provider name.
            warnings : Optional[List[Warning_]]
                List of warnings.
            chart : Optional[Chart]
                Chart object.
            extra : Dict[str, Any]
                Extra info.

        LatestAttributes
        ----------------
        symbol : str
            Symbol representing the entity requested in the data.
        tag : Optional[str]
            Tag name for the fetched data.
        value : Optional[Union[str, float]]
            The value of the data.

        Examples
        --------
        >>> from openbb import obb
        >>> obb.equity.fundamental.latest_attributes(symbol='AAPL', tag='ceo', provider='intrinio')
        """  # noqa: E501

        return self._run(
            "/equity/fundamental/latest_attributes",
            **filter_inputs(
                provider_choices={
                    "provider": self._get_provider(
                        provider,
                        "equity.fundamental.latest_attributes",
                        ("intrinio",),
                    )
                },
                standard_params={
                    "symbol": symbol,
                    "tag": tag,
                },
                extra_params=kwargs,
                info={
<<<<<<< HEAD
                    "symbol": {"intrinio": {"multiple_items_allowed": True}},
                    "tag": {"intrinio": {"multiple_items_allowed": True}},
=======
                    "symbol": {
                        "intrinio": {"multiple_items_allowed": True, "choices": None}
                    },
                    "tag": {
                        "intrinio": {"multiple_items_allowed": True, "choices": None}
                    },
>>>>>>> 3e24fd6b
                },
            )
        )

    @exception_handler
    @validate
    def management(
        self,
        symbol: Annotated[str, OpenBBField(description="Symbol to get data for.")],
        provider: Annotated[
            Optional[Literal["fmp", "yfinance"]],
            OpenBBField(
                description="The provider to use, by default None. If None, the priority list configured in the settings is used. Default priority: fmp, yfinance."
            ),
        ] = None,
        **kwargs
    ) -> OBBject:
        """Get executive management team data for a given company.

        Parameters
        ----------
        symbol : str
            Symbol to get data for.
        provider : Optional[Literal['fmp', 'yfinance']]
            The provider to use, by default None. If None, the priority list configured in the settings is used. Default priority: fmp, yfinance.

        Returns
        -------
        OBBject
            results : List[KeyExecutives]
                Serializable results.
            provider : Optional[Literal['fmp', 'yfinance']]
                Provider name.
            warnings : Optional[List[Warning_]]
                List of warnings.
            chart : Optional[Chart]
                Chart object.
            extra : Dict[str, Any]
                Extra info.

        KeyExecutives
        -------------
        title : str
            Designation of the key executive.
        name : str
            Name of the key executive.
        pay : Optional[int]
            Pay of the key executive.
        currency_pay : Optional[str]
            Currency of the pay.
        gender : Optional[str]
            Gender of the key executive.
        year_born : Optional[int]
            Birth year of the key executive.
        title_since : Optional[int]
            Date the tile was held since.
        exercised_value : Optional[int]
            Value of shares exercised. (provider: yfinance)
        unexercised_value : Optional[int]
            Value of shares not exercised. (provider: yfinance)

        Examples
        --------
        >>> from openbb import obb
        >>> obb.equity.fundamental.management(symbol='AAPL', provider='fmp')
        """  # noqa: E501

        return self._run(
            "/equity/fundamental/management",
            **filter_inputs(
                provider_choices={
                    "provider": self._get_provider(
                        provider,
                        "equity.fundamental.management",
                        ("fmp", "yfinance"),
                    )
                },
                standard_params={
                    "symbol": symbol,
                },
                extra_params=kwargs,
            )
        )

    @exception_handler
    @validate
    def management_compensation(
        self,
        symbol: Annotated[
            Union[str, List[str]],
            OpenBBField(
                description="Symbol to get data for. Multiple comma separated items allowed for provider(s): fmp."
            ),
        ],
        provider: Annotated[
            Optional[Literal["fmp"]],
            OpenBBField(
                description="The provider to use, by default None. If None, the priority list configured in the settings is used. Default priority: fmp."
            ),
        ] = None,
        **kwargs
    ) -> OBBject:
        """Get executive management team compensation for a given company over time.

        Parameters
        ----------
        symbol : Union[str, List[str]]
            Symbol to get data for. Multiple comma separated items allowed for provider(s): fmp.
        provider : Optional[Literal['fmp']]
            The provider to use, by default None. If None, the priority list configured in the settings is used. Default priority: fmp.
        year : Optional[int]
            Year of the compensation. (provider: fmp)

        Returns
        -------
        OBBject
            results : List[ExecutiveCompensation]
                Serializable results.
            provider : Optional[Literal['fmp']]
                Provider name.
            warnings : Optional[List[Warning_]]
                List of warnings.
            chart : Optional[Chart]
                Chart object.
            extra : Dict[str, Any]
                Extra info.

        ExecutiveCompensation
        ---------------------
        symbol : str
            Symbol representing the entity requested in the data.
        cik : Optional[str]
            Central Index Key (CIK) for the requested entity.
        company_name : Optional[str]
            The name of the company.
        industry : Optional[str]
            The industry of the company.
        year : Optional[int]
            Year of the compensation.
        name_and_position : Optional[str]
            Name and position.
        salary : Optional[Annotated[float, Ge(ge=0)]]
            Salary.
        bonus : Optional[Annotated[float, Ge(ge=0)]]
            Bonus payments.
        stock_award : Optional[Annotated[float, Ge(ge=0)]]
            Stock awards.
        incentive_plan_compensation : Optional[Annotated[float, Ge(ge=0)]]
            Incentive plan compensation.
        all_other_compensation : Optional[Annotated[float, Ge(ge=0)]]
            All other compensation.
        total : Optional[Annotated[float, Ge(ge=0)]]
            Total compensation.
        filing_date : Optional[date]
            Date of the filing. (provider: fmp)
        accepted_date : Optional[datetime]
            Date the filing was accepted. (provider: fmp)
        url : Optional[str]
            URL to the filing data. (provider: fmp)

        Examples
        --------
        >>> from openbb import obb
        >>> obb.equity.fundamental.management_compensation(symbol='AAPL', provider='fmp')
        """  # noqa: E501

        return self._run(
            "/equity/fundamental/management_compensation",
            **filter_inputs(
                provider_choices={
                    "provider": self._get_provider(
                        provider,
                        "equity.fundamental.management_compensation",
                        ("fmp",),
                    )
                },
                standard_params={
                    "symbol": symbol,
                },
                extra_params=kwargs,
<<<<<<< HEAD
                info={"symbol": {"fmp": {"multiple_items_allowed": True}}},
=======
                info={
                    "symbol": {"fmp": {"multiple_items_allowed": True, "choices": None}}
                },
>>>>>>> 3e24fd6b
            )
        )

    @exception_handler
    @validate
    def metrics(
        self,
        symbol: Annotated[
            Union[str, List[str]],
            OpenBBField(
                description="Symbol to get data for. Multiple comma separated items allowed for provider(s): fmp, intrinio, yfinance."
            ),
        ],
        limit: Annotated[
            Optional[int],
            OpenBBField(description="The number of data entries to return."),
        ] = 100,
        provider: Annotated[
            Optional[Literal["fmp", "intrinio", "yfinance"]],
            OpenBBField(
                description="The provider to use, by default None. If None, the priority list configured in the settings is used. Default priority: fmp, intrinio, yfinance."
            ),
        ] = None,
        **kwargs
    ) -> OBBject:
        """Get fundamental metrics for a given company.

        Parameters
        ----------
        symbol : Union[str, List[str]]
            Symbol to get data for. Multiple comma separated items allowed for provider(s): fmp, intrinio, yfinance.
        limit : Optional[int]
            The number of data entries to return.
        provider : Optional[Literal['fmp', 'intrinio', 'yfinance']]
            The provider to use, by default None. If None, the priority list configured in the settings is used. Default priority: fmp, intrinio, yfinance.
<<<<<<< HEAD
        with_ttm : Optional[bool]
=======
        period : Literal['annual', 'quarter']
            Time period of the data to return. (provider: fmp)
        with_ttm : bool
>>>>>>> 3e24fd6b
            Include trailing twelve months (TTM) data. (provider: fmp)

        Returns
        -------
        OBBject
            results : List[KeyMetrics]
                Serializable results.
            provider : Optional[Literal['fmp', 'intrinio', 'yfinance']]
                Provider name.
            warnings : Optional[List[Warning_]]
                List of warnings.
            chart : Optional[Chart]
                Chart object.
            extra : Dict[str, Any]
                Extra info.

        KeyMetrics
        ----------
        symbol : Optional[str]
            Symbol representing the entity requested in the data.
        market_cap : Optional[float]
            Market capitalization
        pe_ratio : Optional[float]
            Price-to-earnings ratio (P/E ratio)
        period_ending : Optional[date]
            Period ending date. (provider: fmp)
        fiscal_period : Optional[str]
            Period of the data. (provider: fmp)
        calendar_year : Optional[int]
            Calendar year for the fiscal period. (provider: fmp)
        revenue_per_share : Optional[float]
            Revenue per share (provider: fmp, yfinance)
        capex_per_share : Optional[float]
            Capital expenditures per share (provider: fmp)
        net_income_per_share : Optional[float]
            Net income per share (provider: fmp)
        operating_cash_flow_per_share : Optional[float]
            Operating cash flow per share (provider: fmp)
        free_cash_flow_per_share : Optional[float]
            Free cash flow per share (provider: fmp)
        cash_per_share : Optional[float]
            Cash per share (provider: fmp, yfinance)
        book_value_per_share : Optional[float]
            Book value per share (provider: fmp)
        tangible_book_value_per_share : Optional[float]
            Tangible book value per share (provider: fmp)
        shareholders_equity_per_share : Optional[float]
            Shareholders equity per share (provider: fmp)
        interest_debt_per_share : Optional[float]
            Interest debt per share (provider: fmp)
        price_to_sales : Optional[float]
            Price-to-sales ratio (provider: fmp)
        price_to_operating_cash_flow : Optional[float]
            Price-to-operating cash flow ratio (provider: fmp)
        price_to_free_cash_flow : Optional[float]
            Price-to-free cash flow ratio (provider: fmp)
        price_to_book : Optional[float]
            Price-to-book ratio (provider: fmp, intrinio, yfinance)
        price_to_tangible_book : Optional[float]
            Price-to-tangible book ratio (provider: fmp, intrinio)
        ev_to_sales : Optional[float]
            Enterprise value-to-sales ratio (provider: fmp)
        ev_to_ebitda : Optional[float]
            Enterprise value-to-EBITDA ratio (provider: fmp)
        ev_to_operating_cash_flow : Optional[float]
            Enterprise value-to-operating cash flow ratio (provider: fmp)
        ev_to_free_cash_flow : Optional[float]
            Enterprise value-to-free cash flow ratio (provider: fmp)
        earnings_yield : Optional[float]
            Earnings yield (provider: fmp);
            Earnings yield, as a normalized percent. (provider: intrinio)
        free_cash_flow_yield : Optional[float]
            Free cash flow yield (provider: fmp)
        debt_to_market_cap : Optional[float]
            Debt-to-market capitalization ratio (provider: fmp)
        debt_to_equity : Optional[float]
            Debt-to-equity ratio (provider: fmp, yfinance)
        debt_to_assets : Optional[float]
            Debt-to-assets ratio (provider: fmp)
        net_debt_to_ebitda : Optional[float]
            Net debt-to-EBITDA ratio (provider: fmp)
        current_ratio : Optional[float]
            Current ratio (provider: fmp, yfinance)
        interest_coverage : Optional[float]
            Interest coverage (provider: fmp)
        income_quality : Optional[float]
            Income quality (provider: fmp)
        payout_ratio : Optional[float]
            Payout ratio (provider: fmp, yfinance)
        sales_general_and_administrative_to_revenue : Optional[float]
            Sales general and administrative expenses-to-revenue ratio (provider: fmp)
        research_and_development_to_revenue : Optional[float]
            Research and development expenses-to-revenue ratio (provider: fmp)
        intangibles_to_total_assets : Optional[float]
            Intangibles-to-total assets ratio (provider: fmp)
        capex_to_operating_cash_flow : Optional[float]
            Capital expenditures-to-operating cash flow ratio (provider: fmp)
        capex_to_revenue : Optional[float]
            Capital expenditures-to-revenue ratio (provider: fmp)
        capex_to_depreciation : Optional[float]
            Capital expenditures-to-depreciation ratio (provider: fmp)
        stock_based_compensation_to_revenue : Optional[float]
            Stock-based compensation-to-revenue ratio (provider: fmp)
        working_capital : Optional[float]
            Working capital (provider: fmp)
        tangible_asset_value : Optional[float]
            Tangible asset value (provider: fmp)
        net_current_asset_value : Optional[float]
            Net current asset value (provider: fmp)
        enterprise_value : Optional[int]
            Enterprise value (provider: fmp, intrinio, yfinance)
        invested_capital : Optional[float]
            Invested capital (provider: fmp)
        average_receivables : Optional[float]
            Average receivables (provider: fmp)
        average_payables : Optional[float]
            Average payables (provider: fmp)
        average_inventory : Optional[float]
            Average inventory (provider: fmp)
        days_sales_outstanding : Optional[float]
            Days sales outstanding (provider: fmp)
        days_payables_outstanding : Optional[float]
            Days payables outstanding (provider: fmp)
        days_of_inventory_on_hand : Optional[float]
            Days of inventory on hand (provider: fmp)
        receivables_turnover : Optional[float]
            Receivables turnover (provider: fmp)
        payables_turnover : Optional[float]
            Payables turnover (provider: fmp)
        inventory_turnover : Optional[float]
            Inventory turnover (provider: fmp)
        return_on_equity : Optional[float]
            Return on equity (provider: fmp);
            Return on equity, as a normalized percent. (provider: intrinio);
            Return on equity, as a normalized percent. (provider: yfinance)
        return_on_invested_capital : Optional[float]
            Return on invested capital (provider: fmp);
            Return on invested capital, as a normalized percent. (provider: intrinio)
        return_on_tangible_assets : Optional[float]
            Return on tangible assets (provider: fmp)
        dividend_yield : Optional[float]
            Dividend yield, as a normalized percent. (provider: fmp, intrinio, yfinance)
        graham_number : Optional[float]
            Graham number (provider: fmp)
        graham_net_net : Optional[float]
            Graham net-net working capital (provider: fmp)
        price_to_revenue : Optional[float]
            Price to revenue ratio. (provider: intrinio)
        quick_ratio : Optional[float]
            Quick ratio. (provider: intrinio, yfinance)
        gross_margin : Optional[float]
            Gross margin, as a normalized percent. (provider: intrinio, yfinance)
        ebit_margin : Optional[float]
            EBIT margin, as a normalized percent. (provider: intrinio)
        profit_margin : Optional[float]
            Profit margin, as a normalized percent. (provider: intrinio, yfinance)
        eps : Optional[float]
            Basic earnings per share. (provider: intrinio)
        eps_growth : Optional[float]
            EPS growth, as a normalized percent. (provider: intrinio)
        revenue_growth : Optional[float]
            Revenue growth, as a normalized percent. (provider: intrinio, yfinance)
        ebitda_growth : Optional[float]
            EBITDA growth, as a normalized percent. (provider: intrinio)
        ebit_growth : Optional[float]
            EBIT growth, as a normalized percent. (provider: intrinio)
        net_income_growth : Optional[float]
            Net income growth, as a normalized percent. (provider: intrinio)
        free_cash_flow_to_firm_growth : Optional[float]
            Free cash flow to firm growth, as a normalized percent. (provider: intrinio)
        invested_capital_growth : Optional[float]
            Invested capital growth, as a normalized percent. (provider: intrinio)
        return_on_assets : Optional[float]
            Return on assets, as a normalized percent. (provider: intrinio, yfinance)
        ebitda : Optional[int]
            Earnings before interest, taxes, depreciation, and amortization. (provider: intrinio)
        ebit : Optional[int]
            Earnings before interest and taxes. (provider: intrinio)
        long_term_debt : Optional[int]
            Long-term debt. (provider: intrinio)
        total_debt : Optional[int]
            Total debt. (provider: intrinio)
        total_capital : Optional[int]
            The sum of long-term debt and total shareholder equity. (provider: intrinio)
        free_cash_flow_to_firm : Optional[int]
            Free cash flow to firm. (provider: intrinio)
        altman_z_score : Optional[float]
            Altman Z-score. (provider: intrinio)
        beta : Optional[float]
            Beta relative to the broad market (rolling three-year). (provider: intrinio);
            Beta relative to the broad market (5-year monthly). (provider: yfinance)
        last_price : Optional[float]
            Last price of the stock. (provider: intrinio)
        year_high : Optional[float]
            52 week high (provider: intrinio)
        year_low : Optional[float]
            52 week low (provider: intrinio)
        volume_avg : Optional[int]
            Average daily volume. (provider: intrinio)
        short_interest : Optional[int]
            Number of shares reported as sold short. (provider: intrinio)
        shares_outstanding : Optional[int]
            Weighted average shares outstanding (TTM). (provider: intrinio)
        days_to_cover : Optional[float]
            Days to cover short interest, based on average daily volume. (provider: intrinio)
        forward_pe : Optional[float]
            Forward price-to-earnings ratio. (provider: yfinance)
        peg_ratio : Optional[float]
            PEG ratio (5-year expected). (provider: yfinance)
        peg_ratio_ttm : Optional[float]
            PEG ratio (TTM). (provider: yfinance)
        eps_ttm : Optional[float]
            Earnings per share (TTM). (provider: yfinance)
        eps_forward : Optional[float]
            Forward earnings per share. (provider: yfinance)
        enterprise_to_ebitda : Optional[float]
            Enterprise value to EBITDA ratio. (provider: yfinance)
        earnings_growth : Optional[float]
            Earnings growth (Year Over Year), as a normalized percent. (provider: yfinance)
        earnings_growth_quarterly : Optional[float]
            Quarterly earnings growth (Year Over Year), as a normalized percent. (provider: yfinance)
        enterprise_to_revenue : Optional[float]
            Enterprise value to revenue ratio. (provider: yfinance)
        operating_margin : Optional[float]
            Operating margin, as a normalized percent. (provider: yfinance)
        ebitda_margin : Optional[float]
            EBITDA margin, as a normalized percent. (provider: yfinance)
        dividend_yield_5y_avg : Optional[float]
            5-year average dividend yield, as a normalized percent. (provider: yfinance)
        book_value : Optional[float]
            Book value per share. (provider: yfinance)
        overall_risk : Optional[float]
            Overall risk score. (provider: yfinance)
        audit_risk : Optional[float]
            Audit risk score. (provider: yfinance)
        board_risk : Optional[float]
            Board risk score. (provider: yfinance)
        compensation_risk : Optional[float]
            Compensation risk score. (provider: yfinance)
        shareholder_rights_risk : Optional[float]
            Shareholder rights risk score. (provider: yfinance)
        price_return_1y : Optional[float]
            One-year price return, as a normalized percent. (provider: yfinance)
        currency : Optional[str]
            Currency in which the data is presented. (provider: yfinance)

        Examples
        --------
        >>> from openbb import obb
        >>> obb.equity.fundamental.metrics(symbol='AAPL', provider='fmp')
        >>> obb.equity.fundamental.metrics(symbol='AAPL', period='annual', limit=100, provider='intrinio')
        """  # noqa: E501

        return self._run(
            "/equity/fundamental/metrics",
            **filter_inputs(
                provider_choices={
                    "provider": self._get_provider(
                        provider,
                        "equity.fundamental.metrics",
                        ("fmp", "intrinio", "yfinance"),
                    )
                },
                standard_params={
                    "symbol": symbol,
                    "limit": limit,
                },
                extra_params=kwargs,
                info={
                    "symbol": {
<<<<<<< HEAD
                        "fmp": {"multiple_items_allowed": True},
                        "intrinio": {"multiple_items_allowed": True},
                        "yfinance": {"multiple_items_allowed": True},
                    }
=======
                        "fmp": {"multiple_items_allowed": True, "choices": None},
                        "intrinio": {"multiple_items_allowed": True, "choices": None},
                        "yfinance": {"multiple_items_allowed": True, "choices": None},
                    },
                    "period": {
                        "fmp": {
                            "multiple_items_allowed": False,
                            "choices": ["annual", "quarter"],
                        }
                    },
>>>>>>> 3e24fd6b
                },
            )
        )

    @exception_handler
    @validate
    def multiples(
        self,
        symbol: Annotated[
            Union[str, List[str]],
            OpenBBField(
                description="Symbol to get data for. Multiple comma separated items allowed for provider(s): fmp."
            ),
        ],
        provider: Annotated[
            Optional[Literal["fmp"]],
            OpenBBField(
                description="The provider to use, by default None. If None, the priority list configured in the settings is used. Default priority: fmp."
            ),
        ] = None,
        **kwargs
    ) -> OBBject:
        """Get equity valuation multiples for a given company.

        Parameters
        ----------
        symbol : Union[str, List[str]]
            Symbol to get data for. Multiple comma separated items allowed for provider(s): fmp.
        provider : Optional[Literal['fmp']]
            The provider to use, by default None. If None, the priority list configured in the settings is used. Default priority: fmp.

        Returns
        -------
        OBBject
            results : List[EquityValuationMultiples]
                Serializable results.
            provider : Optional[Literal['fmp']]
                Provider name.
            warnings : Optional[List[Warning_]]
                List of warnings.
            chart : Optional[Chart]
                Chart object.
            extra : Dict[str, Any]
                Extra info.

        EquityValuationMultiples
        ------------------------
        symbol : str
            Symbol representing the entity requested in the data.
        revenue_per_share_ttm : Optional[float]
            Revenue per share calculated as trailing twelve months.
        net_income_per_share_ttm : Optional[float]
            Net income per share calculated as trailing twelve months.
        operating_cash_flow_per_share_ttm : Optional[float]
            Operating cash flow per share calculated as trailing twelve months.
        free_cash_flow_per_share_ttm : Optional[float]
            Free cash flow per share calculated as trailing twelve months.
        cash_per_share_ttm : Optional[float]
            Cash per share calculated as trailing twelve months.
        book_value_per_share_ttm : Optional[float]
            Book value per share calculated as trailing twelve months.
        tangible_book_value_per_share_ttm : Optional[float]
            Tangible book value per share calculated as trailing twelve months.
        shareholders_equity_per_share_ttm : Optional[float]
            Shareholders equity per share calculated as trailing twelve months.
        interest_debt_per_share_ttm : Optional[float]
            Interest debt per share calculated as trailing twelve months.
        market_cap_ttm : Optional[float]
            Market capitalization calculated as trailing twelve months.
        enterprise_value_ttm : Optional[float]
            Enterprise value calculated as trailing twelve months.
        pe_ratio_ttm : Optional[float]
            Price-to-earnings ratio (P/E ratio) calculated as trailing twelve months.
        price_to_sales_ratio_ttm : Optional[float]
            Price-to-sales ratio calculated as trailing twelve months.
        pocf_ratio_ttm : Optional[float]
            Price-to-operating cash flow ratio calculated as trailing twelve months.
        pfcf_ratio_ttm : Optional[float]
            Price-to-free cash flow ratio calculated as trailing twelve months.
        pb_ratio_ttm : Optional[float]
            Price-to-book ratio calculated as trailing twelve months.
        ptb_ratio_ttm : Optional[float]
            Price-to-tangible book ratio calculated as trailing twelve months.
        ev_to_sales_ttm : Optional[float]
            Enterprise value-to-sales ratio calculated as trailing twelve months.
        enterprise_value_over_ebitda_ttm : Optional[float]
            Enterprise value-to-EBITDA ratio calculated as trailing twelve months.
        ev_to_operating_cash_flow_ttm : Optional[float]
            Enterprise value-to-operating cash flow ratio calculated as trailing twelve months.
        ev_to_free_cash_flow_ttm : Optional[float]
            Enterprise value-to-free cash flow ratio calculated as trailing twelve months.
        earnings_yield_ttm : Optional[float]
            Earnings yield calculated as trailing twelve months.
        free_cash_flow_yield_ttm : Optional[float]
            Free cash flow yield calculated as trailing twelve months.
        debt_to_equity_ttm : Optional[float]
            Debt-to-equity ratio calculated as trailing twelve months.
        debt_to_assets_ttm : Optional[float]
            Debt-to-assets ratio calculated as trailing twelve months.
        net_debt_to_ebitda_ttm : Optional[float]
            Net debt-to-EBITDA ratio calculated as trailing twelve months.
        current_ratio_ttm : Optional[float]
            Current ratio calculated as trailing twelve months.
        interest_coverage_ttm : Optional[float]
            Interest coverage calculated as trailing twelve months.
        income_quality_ttm : Optional[float]
            Income quality calculated as trailing twelve months.
        dividend_yield_ttm : Optional[float]
            Dividend yield calculated as trailing twelve months.
        dividend_yield_percentage_ttm : Optional[float]
            Dividend yield percentage calculated as trailing twelve months.
        dividend_to_market_cap_ttm : Optional[float]
            Dividend to market capitalization ratio calculated as trailing twelve months.
        dividend_per_share_ttm : Optional[float]
            Dividend per share calculated as trailing twelve months.
        payout_ratio_ttm : Optional[float]
            Payout ratio calculated as trailing twelve months.
        sales_general_and_administrative_to_revenue_ttm : Optional[float]
            Sales general and administrative expenses-to-revenue ratio calculated as trailing twelve months.
        research_and_development_to_revenue_ttm : Optional[float]
            Research and development expenses-to-revenue ratio calculated as trailing twelve months.
        intangibles_to_total_assets_ttm : Optional[float]
            Intangibles-to-total assets ratio calculated as trailing twelve months.
        capex_to_operating_cash_flow_ttm : Optional[float]
            Capital expenditures-to-operating cash flow ratio calculated as trailing twelve months.
        capex_to_revenue_ttm : Optional[float]
            Capital expenditures-to-revenue ratio calculated as trailing twelve months.
        capex_to_depreciation_ttm : Optional[float]
            Capital expenditures-to-depreciation ratio calculated as trailing twelve months.
        stock_based_compensation_to_revenue_ttm : Optional[float]
            Stock-based compensation-to-revenue ratio calculated as trailing twelve months.
        graham_number_ttm : Optional[float]
            Graham number calculated as trailing twelve months.
        roic_ttm : Optional[float]
            Return on invested capital calculated as trailing twelve months.
        return_on_tangible_assets_ttm : Optional[float]
            Return on tangible assets calculated as trailing twelve months.
        graham_net_net_ttm : Optional[float]
            Graham net-net working capital calculated as trailing twelve months.
        working_capital_ttm : Optional[float]
            Working capital calculated as trailing twelve months.
        tangible_asset_value_ttm : Optional[float]
            Tangible asset value calculated as trailing twelve months.
        net_current_asset_value_ttm : Optional[float]
            Net current asset value calculated as trailing twelve months.
        invested_capital_ttm : Optional[float]
            Invested capital calculated as trailing twelve months.
        average_receivables_ttm : Optional[float]
            Average receivables calculated as trailing twelve months.
        average_payables_ttm : Optional[float]
            Average payables calculated as trailing twelve months.
        average_inventory_ttm : Optional[float]
            Average inventory calculated as trailing twelve months.
        days_sales_outstanding_ttm : Optional[float]
            Days sales outstanding calculated as trailing twelve months.
        days_payables_outstanding_ttm : Optional[float]
            Days payables outstanding calculated as trailing twelve months.
        days_of_inventory_on_hand_ttm : Optional[float]
            Days of inventory on hand calculated as trailing twelve months.
        receivables_turnover_ttm : Optional[float]
            Receivables turnover calculated as trailing twelve months.
        payables_turnover_ttm : Optional[float]
            Payables turnover calculated as trailing twelve months.
        inventory_turnover_ttm : Optional[float]
            Inventory turnover calculated as trailing twelve months.
        roe_ttm : Optional[float]
            Return on equity calculated as trailing twelve months.
        capex_per_share_ttm : Optional[float]
            Capital expenditures per share calculated as trailing twelve months.

        Examples
        --------
        >>> from openbb import obb
        >>> obb.equity.fundamental.multiples(symbol='AAPL', provider='fmp')
        """  # noqa: E501

        return self._run(
            "/equity/fundamental/multiples",
            **filter_inputs(
                provider_choices={
                    "provider": self._get_provider(
                        provider,
                        "equity.fundamental.multiples",
                        ("fmp",),
                    )
                },
                standard_params={
                    "symbol": symbol,
<<<<<<< HEAD
                },
                extra_params=kwargs,
                info={"symbol": {"fmp": {"multiple_items_allowed": True}}},
=======
                },
                extra_params=kwargs,
                info={
                    "symbol": {"fmp": {"multiple_items_allowed": True, "choices": None}}
                },
>>>>>>> 3e24fd6b
            )
        )

    @exception_handler
    @validate
    def ratios(
        self,
        symbol: Annotated[str, OpenBBField(description="Symbol to get data for.")],
        limit: Annotated[
            int, OpenBBField(description="The number of data entries to return.")
        ] = 12,
        provider: Annotated[
            Optional[Literal["fmp", "intrinio"]],
            OpenBBField(
                description="The provider to use, by default None. If None, the priority list configured in the settings is used. Default priority: fmp, intrinio."
            ),
        ] = None,
        **kwargs
    ) -> OBBject:
        """Get an extensive set of financial and accounting ratios for a given company over time.

        Parameters
        ----------
        symbol : str
            Symbol to get data for.
        limit : int
            The number of data entries to return.
        provider : Optional[Literal['fmp', 'intrinio']]
            The provider to use, by default None. If None, the priority list configured in the settings is used. Default priority: fmp, intrinio.
<<<<<<< HEAD
=======
        period : Union[Literal['annual', 'quarter', 'ttm'], Literal['annual', 'quarter', 'ttm', 'ytd']]
            Time period of the data to return. (provider: fmp, intrinio)
>>>>>>> 3e24fd6b
        fiscal_year : Optional[int]
            The specific fiscal year.  Reports do not go beyond 2008. (provider: intrinio)

        Returns
        -------
        OBBject
            results : List[FinancialRatios]
                Serializable results.
            provider : Optional[Literal['fmp', 'intrinio']]
                Provider name.
            warnings : Optional[List[Warning_]]
                List of warnings.
            chart : Optional[Chart]
                Chart object.
            extra : Dict[str, Any]
                Extra info.

        FinancialRatios
        ---------------
        period_ending : str
            The date of the data.
        fiscal_period : str
            Period of the financial ratios.
        fiscal_year : Optional[int]
            Fiscal year.
        current_ratio : Optional[float]
            Current ratio. (provider: fmp)
        quick_ratio : Optional[float]
            Quick ratio. (provider: fmp)
        cash_ratio : Optional[float]
            Cash ratio. (provider: fmp)
        days_of_sales_outstanding : Optional[float]
            Days of sales outstanding. (provider: fmp)
        days_of_inventory_outstanding : Optional[float]
            Days of inventory outstanding. (provider: fmp)
        operating_cycle : Optional[float]
            Operating cycle. (provider: fmp)
        days_of_payables_outstanding : Optional[float]
            Days of payables outstanding. (provider: fmp)
        cash_conversion_cycle : Optional[float]
            Cash conversion cycle. (provider: fmp)
        gross_profit_margin : Optional[float]
            Gross profit margin. (provider: fmp)
        operating_profit_margin : Optional[float]
            Operating profit margin. (provider: fmp)
        pretax_profit_margin : Optional[float]
            Pretax profit margin. (provider: fmp)
        net_profit_margin : Optional[float]
            Net profit margin. (provider: fmp)
        effective_tax_rate : Optional[float]
            Effective tax rate. (provider: fmp)
        return_on_assets : Optional[float]
            Return on assets. (provider: fmp)
        return_on_equity : Optional[float]
            Return on equity. (provider: fmp)
        return_on_capital_employed : Optional[float]
            Return on capital employed. (provider: fmp)
        net_income_per_ebt : Optional[float]
            Net income per EBT. (provider: fmp)
        ebt_per_ebit : Optional[float]
            EBT per EBIT. (provider: fmp)
        ebit_per_revenue : Optional[float]
            EBIT per revenue. (provider: fmp)
        debt_ratio : Optional[float]
            Debt ratio. (provider: fmp)
        debt_equity_ratio : Optional[float]
            Debt equity ratio. (provider: fmp)
        long_term_debt_to_capitalization : Optional[float]
            Long term debt to capitalization. (provider: fmp)
        total_debt_to_capitalization : Optional[float]
            Total debt to capitalization. (provider: fmp)
        interest_coverage : Optional[float]
            Interest coverage. (provider: fmp)
        cash_flow_to_debt_ratio : Optional[float]
            Cash flow to debt ratio. (provider: fmp)
        company_equity_multiplier : Optional[float]
            Company equity multiplier. (provider: fmp)
        receivables_turnover : Optional[float]
            Receivables turnover. (provider: fmp)
        payables_turnover : Optional[float]
            Payables turnover. (provider: fmp)
        inventory_turnover : Optional[float]
            Inventory turnover. (provider: fmp)
        fixed_asset_turnover : Optional[float]
            Fixed asset turnover. (provider: fmp)
        asset_turnover : Optional[float]
            Asset turnover. (provider: fmp)
        operating_cash_flow_per_share : Optional[float]
            Operating cash flow per share. (provider: fmp)
        free_cash_flow_per_share : Optional[float]
            Free cash flow per share. (provider: fmp)
        cash_per_share : Optional[float]
            Cash per share. (provider: fmp)
        payout_ratio : Optional[float]
            Payout ratio. (provider: fmp)
        operating_cash_flow_sales_ratio : Optional[float]
            Operating cash flow sales ratio. (provider: fmp)
        free_cash_flow_operating_cash_flow_ratio : Optional[float]
            Free cash flow operating cash flow ratio. (provider: fmp)
        cash_flow_coverage_ratios : Optional[float]
            Cash flow coverage ratios. (provider: fmp)
        short_term_coverage_ratios : Optional[float]
            Short term coverage ratios. (provider: fmp)
        capital_expenditure_coverage_ratio : Optional[float]
            Capital expenditure coverage ratio. (provider: fmp)
        dividend_paid_and_capex_coverage_ratio : Optional[float]
            Dividend paid and capex coverage ratio. (provider: fmp)
        dividend_payout_ratio : Optional[float]
            Dividend payout ratio. (provider: fmp)
        price_book_value_ratio : Optional[float]
            Price book value ratio. (provider: fmp)
        price_to_book_ratio : Optional[float]
            Price to book ratio. (provider: fmp)
        price_to_sales_ratio : Optional[float]
            Price to sales ratio. (provider: fmp)
        price_earnings_ratio : Optional[float]
            Price earnings ratio. (provider: fmp)
        price_to_free_cash_flows_ratio : Optional[float]
            Price to free cash flows ratio. (provider: fmp)
        price_to_operating_cash_flows_ratio : Optional[float]
            Price to operating cash flows ratio. (provider: fmp)
        price_cash_flow_ratio : Optional[float]
            Price cash flow ratio. (provider: fmp)
        price_earnings_to_growth_ratio : Optional[float]
            Price earnings to growth ratio. (provider: fmp)
        price_sales_ratio : Optional[float]
            Price sales ratio. (provider: fmp)
        dividend_yield : Optional[float]
            Dividend yield. (provider: fmp)
        dividend_yield_percentage : Optional[float]
            Dividend yield percentage. (provider: fmp)
        dividend_per_share : Optional[float]
            Dividend per share. (provider: fmp)
        enterprise_value_multiple : Optional[float]
            Enterprise value multiple. (provider: fmp)
        price_fair_value : Optional[float]
            Price fair value. (provider: fmp)

        Examples
        --------
        >>> from openbb import obb
        >>> obb.equity.fundamental.ratios(symbol='AAPL', provider='fmp')
        >>> obb.equity.fundamental.ratios(symbol='AAPL', period='annual', limit=12, provider='intrinio')
        """  # noqa: E501

        return self._run(
            "/equity/fundamental/ratios",
            **filter_inputs(
                provider_choices={
                    "provider": self._get_provider(
                        provider,
                        "equity.fundamental.ratios",
                        ("fmp", "intrinio"),
                    )
                },
                standard_params={
                    "symbol": symbol,
                    "limit": limit,
                },
                extra_params=kwargs,
                info={
                    "period": {
                        "fmp": {
                            "multiple_items_allowed": False,
                            "choices": ["annual", "quarter", "ttm"],
                        },
                        "intrinio": {
                            "multiple_items_allowed": False,
                            "choices": ["annual", "quarter", "ttm", "ytd"],
                        },
                    }
                },
            )
        )

    @exception_handler
    @validate
    def reported_financials(
        self,
        symbol: Annotated[str, OpenBBField(description="Symbol to get data for.")],
        period: Annotated[
            str, OpenBBField(description="Time period of the data to return.")
        ] = "annual",
        statement_type: Annotated[
            str,
            OpenBBField(
                description="The type of financial statement - i.e, balance, income, cash."
            ),
        ] = "balance",
        limit: Annotated[
            Optional[int],
            OpenBBField(
                description="The number of data entries to return. Although the response object contains multiple results, because of the variance in the fields, year-to-year and quarter-to-quarter, it is recommended to view results in small chunks."
            ),
        ] = 100,
        provider: Annotated[
            Optional[Literal["intrinio"]],
            OpenBBField(
                description="The provider to use, by default None. If None, the priority list configured in the settings is used. Default priority: intrinio."
            ),
        ] = None,
        **kwargs
    ) -> OBBject:
        """Get financial statements as reported by the company.

        Parameters
        ----------
        symbol : str
            Symbol to get data for.
        period : str
            Time period of the data to return.
        statement_type : str
            The type of financial statement - i.e, balance, income, cash.
        limit : Optional[int]
            The number of data entries to return. Although the response object contains multiple results, because of the variance in the fields, year-to-year and quarter-to-quarter, it is recommended to view results in small chunks.
        provider : Optional[Literal['intrinio']]
            The provider to use, by default None. If None, the priority list configured in the settings is used. Default priority: intrinio.
        fiscal_year : Optional[int]
            The specific fiscal year.  Reports do not go beyond 2008. (provider: intrinio)

        Returns
        -------
        OBBject
            results : List[ReportedFinancials]
                Serializable results.
            provider : Optional[Literal['intrinio']]
                Provider name.
            warnings : Optional[List[Warning_]]
                List of warnings.
            chart : Optional[Chart]
                Chart object.
            extra : Dict[str, Any]
                Extra info.

        ReportedFinancials
        ------------------
        period_ending : date
            The ending date of the reporting period.
        fiscal_period : str
            The fiscal period of the report (e.g. FY, Q1, etc.).
        fiscal_year : Optional[int]
            The fiscal year of the fiscal period.

        Examples
        --------
        >>> from openbb import obb
        >>> obb.equity.fundamental.reported_financials(symbol='AAPL', provider='intrinio')
        >>> # Get AAPL balance sheet with a limit of 10 items.
        >>> obb.equity.fundamental.reported_financials(symbol='AAPL', period='annual', statement_type='balance', limit=10, provider='intrinio')
        >>> # Get reported income statement
        >>> obb.equity.fundamental.reported_financials(symbol='AAPL', statement_type='income', provider='intrinio')
        >>> # Get reported cash flow statement
        >>> obb.equity.fundamental.reported_financials(symbol='AAPL', statement_type='cash', provider='intrinio')
        """  # noqa: E501

        return self._run(
            "/equity/fundamental/reported_financials",
            **filter_inputs(
                provider_choices={
                    "provider": self._get_provider(
                        provider,
                        "equity.fundamental.reported_financials",
                        ("intrinio",),
                    )
                },
                standard_params={
                    "symbol": symbol,
                    "period": period,
                    "statement_type": statement_type,
                    "limit": limit,
                },
                extra_params=kwargs,
            )
        )

    @exception_handler
    @validate
    def revenue_per_geography(
        self,
        symbol: Annotated[str, OpenBBField(description="Symbol to get data for.")],
        period: Annotated[
            Literal["quarter", "annual"],
            OpenBBField(description="Time period of the data to return."),
        ] = "annual",
        structure: Annotated[
            Literal["hierarchical", "flat"],
            OpenBBField(description="Structure of the returned data."),
        ] = "flat",
        provider: Annotated[
            Optional[Literal["fmp"]],
            OpenBBField(
                description="The provider to use, by default None. If None, the priority list configured in the settings is used. Default priority: fmp."
            ),
        ] = None,
        **kwargs
    ) -> OBBject:
        """Get the revenue geographic breakdown for a given company over time.

        Parameters
        ----------
        symbol : str
            Symbol to get data for.
        period : Literal['quarter', 'annual']
            Time period of the data to return.
        structure : Literal['hierarchical', 'flat']
            Structure of the returned data.
        provider : Optional[Literal['fmp']]
            The provider to use, by default None. If None, the priority list configured in the settings is used. Default priority: fmp.

        Returns
        -------
        OBBject
            results : List[RevenueGeographic]
                Serializable results.
            provider : Optional[Literal['fmp']]
                Provider name.
            warnings : Optional[List[Warning_]]
                List of warnings.
            chart : Optional[Chart]
                Chart object.
            extra : Dict[str, Any]
                Extra info.

        RevenueGeographic
        -----------------
        period_ending : date
            The end date of the reporting period.
        fiscal_period : Optional[str]
            The fiscal period of the reporting period.
        fiscal_year : Optional[int]
            The fiscal year of the reporting period.
        filing_date : Optional[date]
            The filing date of the report.
        geographic_segment : int
            Dictionary of the revenue by geographic segment.

        Examples
        --------
        >>> from openbb import obb
        >>> obb.equity.fundamental.revenue_per_geography(symbol='AAPL', provider='fmp')
        >>> obb.equity.fundamental.revenue_per_geography(symbol='AAPL', period='annual', structure='flat', provider='fmp')
        """  # noqa: E501

        return self._run(
            "/equity/fundamental/revenue_per_geography",
            **filter_inputs(
                provider_choices={
                    "provider": self._get_provider(
                        provider,
                        "equity.fundamental.revenue_per_geography",
                        ("fmp",),
                    )
                },
                standard_params={
                    "symbol": symbol,
                    "period": period,
                    "structure": structure,
                },
                extra_params=kwargs,
            )
        )

    @exception_handler
    @validate
    def revenue_per_segment(
        self,
        symbol: Annotated[str, OpenBBField(description="Symbol to get data for.")],
        period: Annotated[
            Literal["quarter", "annual"],
            OpenBBField(description="Time period of the data to return."),
        ] = "annual",
        structure: Annotated[
            Literal["hierarchical", "flat"],
            OpenBBField(description="Structure of the returned data."),
        ] = "flat",
        provider: Annotated[
            Optional[Literal["fmp"]],
            OpenBBField(
                description="The provider to use, by default None. If None, the priority list configured in the settings is used. Default priority: fmp."
            ),
        ] = None,
        **kwargs
    ) -> OBBject:
        """Get the revenue breakdown by business segment for a given company over time.

        Parameters
        ----------
        symbol : str
            Symbol to get data for.
        period : Literal['quarter', 'annual']
            Time period of the data to return.
        structure : Literal['hierarchical', 'flat']
            Structure of the returned data.
        provider : Optional[Literal['fmp']]
            The provider to use, by default None. If None, the priority list configured in the settings is used. Default priority: fmp.

        Returns
        -------
        OBBject
            results : List[RevenueBusinessLine]
                Serializable results.
            provider : Optional[Literal['fmp']]
                Provider name.
            warnings : Optional[List[Warning_]]
                List of warnings.
            chart : Optional[Chart]
                Chart object.
            extra : Dict[str, Any]
                Extra info.

        RevenueBusinessLine
        -------------------
        period_ending : date
            The end date of the reporting period.
        fiscal_period : Optional[str]
            The fiscal period of the reporting period.
        fiscal_year : Optional[int]
            The fiscal year of the reporting period.
        filing_date : Optional[date]
            The filing date of the report.
        business_line : int
            Dictionary containing the revenue of the business line.

        Examples
        --------
        >>> from openbb import obb
        >>> obb.equity.fundamental.revenue_per_segment(symbol='AAPL', provider='fmp')
        >>> obb.equity.fundamental.revenue_per_segment(symbol='AAPL', period='annual', structure='flat', provider='fmp')
        """  # noqa: E501

        return self._run(
            "/equity/fundamental/revenue_per_segment",
            **filter_inputs(
                provider_choices={
                    "provider": self._get_provider(
                        provider,
                        "equity.fundamental.revenue_per_segment",
                        ("fmp",),
                    )
                },
                standard_params={
                    "symbol": symbol,
                    "period": period,
                    "structure": structure,
                },
                extra_params=kwargs,
            )
        )

    @exception_handler
    @validate
    def search_attributes(
        self,
        query: Annotated[str, OpenBBField(description="Query to search for.")],
        limit: Annotated[
            Optional[int],
            OpenBBField(description="The number of data entries to return."),
        ] = 1000,
        provider: Annotated[
            Optional[Literal["intrinio"]],
            OpenBBField(
                description="The provider to use, by default None. If None, the priority list configured in the settings is used. Default priority: intrinio."
            ),
        ] = None,
        **kwargs
    ) -> OBBject:
        """Search Intrinio data tags to search in latest or historical attributes.

        Parameters
        ----------
        query : str
            Query to search for.
        limit : Optional[int]
            The number of data entries to return.
        provider : Optional[Literal['intrinio']]
            The provider to use, by default None. If None, the priority list configured in the settings is used. Default priority: intrinio.

        Returns
        -------
        OBBject
            results : List[SearchAttributes]
                Serializable results.
            provider : Optional[Literal['intrinio']]
                Provider name.
            warnings : Optional[List[Warning_]]
                List of warnings.
            chart : Optional[Chart]
                Chart object.
            extra : Dict[str, Any]
                Extra info.

        SearchAttributes
        ----------------
        id : str
            ID of the financial attribute.
        name : str
            Name of the financial attribute.
        tag : str
            Tag of the financial attribute.
        statement_code : str
            Code of the financial statement.
        statement_type : Optional[str]
            Type of the financial statement.
        parent_name : Optional[str]
            Parent's name of the financial attribute.
        sequence : Optional[int]
            Sequence of the financial statement.
        factor : Optional[str]
            Unit of the financial attribute.
        transaction : Optional[str]
            Transaction type (credit/debit) of the financial attribute.
        type : Optional[str]
            Type of the financial attribute.
        unit : Optional[str]
            Unit of the financial attribute.

        Examples
        --------
        >>> from openbb import obb
        >>> obb.equity.fundamental.search_attributes(query='ebitda', provider='intrinio')
        """  # noqa: E501

        return self._run(
            "/equity/fundamental/search_attributes",
            **filter_inputs(
                provider_choices={
                    "provider": self._get_provider(
                        provider,
                        "equity.fundamental.search_attributes",
                        ("intrinio",),
                    )
                },
                standard_params={
                    "query": query,
                    "limit": limit,
                },
                extra_params=kwargs,
            )
        )

    @exception_handler
    @validate
    def trailing_dividend_yield(
        self,
        symbol: Annotated[str, OpenBBField(description="Symbol to get data for.")],
        limit: Annotated[
            Optional[int],
            OpenBBField(
                description="The number of data entries to return. Default is 252, the number of trading days in a year."
            ),
        ] = 252,
        provider: Annotated[
            Optional[Literal["tiingo"]],
            OpenBBField(
                description="The provider to use, by default None. If None, the priority list configured in the settings is used. Default priority: tiingo."
            ),
        ] = None,
        **kwargs
    ) -> OBBject:
        """Get the 1 year trailing dividend yield for a given company over time.

        Parameters
        ----------
        symbol : str
            Symbol to get data for.
        limit : Optional[int]
            The number of data entries to return. Default is 252, the number of trading days in a year.
        provider : Optional[Literal['tiingo']]
            The provider to use, by default None. If None, the priority list configured in the settings is used. Default priority: tiingo.

        Returns
        -------
        OBBject
            results : List[TrailingDividendYield]
                Serializable results.
            provider : Optional[Literal['tiingo']]
                Provider name.
            warnings : Optional[List[Warning_]]
                List of warnings.
            chart : Optional[Chart]
                Chart object.
            extra : Dict[str, Any]
                Extra info.

        TrailingDividendYield
        ---------------------
        date : date
            The date of the data.
        trailing_dividend_yield : float
            Trailing dividend yield.

        Examples
        --------
        >>> from openbb import obb
        >>> obb.equity.fundamental.trailing_dividend_yield(symbol='AAPL', provider='tiingo')
        >>> obb.equity.fundamental.trailing_dividend_yield(symbol='AAPL', limit=252, provider='tiingo')
        """  # noqa: E501

        return self._run(
            "/equity/fundamental/trailing_dividend_yield",
            **filter_inputs(
                provider_choices={
                    "provider": self._get_provider(
                        provider,
                        "equity.fundamental.trailing_dividend_yield",
                        ("tiingo",),
                    )
                },
                standard_params={
                    "symbol": symbol,
                    "limit": limit,
                },
                extra_params=kwargs,
            )
        )

    @exception_handler
    @validate
    def transcript(
        self,
        symbol: Annotated[
            Union[str, List[str]],
            OpenBBField(
                description="Symbol to get data for. Multiple comma separated items allowed for provider(s): fmp."
            ),
        ],
        year: Annotated[
            Union[int, str, List[Union[int, str]]],
            OpenBBField(
                description="Year of the earnings call transcript. Multiple comma separated items allowed for provider(s): fmp."
            ),
        ],
        provider: Annotated[
            Optional[Literal["fmp"]],
            OpenBBField(
                description="The provider to use, by default None. If None, the priority list configured in the settings is used. Default priority: fmp."
            ),
        ] = None,
        **kwargs
    ) -> OBBject:
        """Get earnings call transcripts for a given company.

        Parameters
        ----------
        symbol : Union[str, List[str]]
            Symbol to get data for. Multiple comma separated items allowed for provider(s): fmp.
        year : Union[int, str, List[Union[int, str]]]
            Year of the earnings call transcript. Multiple comma separated items allowed for provider(s): fmp.
        provider : Optional[Literal['fmp']]
            The provider to use, by default None. If None, the priority list configured in the settings is used. Default priority: fmp.

        Returns
        -------
        OBBject
            results : List[EarningsCallTranscript]
                Serializable results.
            provider : Optional[Literal['fmp']]
                Provider name.
            warnings : Optional[List[Warning_]]
                List of warnings.
            chart : Optional[Chart]
                Chart object.
            extra : Dict[str, Any]
                Extra info.

        EarningsCallTranscript
        ----------------------
        symbol : str
            Symbol representing the entity requested in the data.
        quarter : int
            Quarter of the earnings call transcript.
        year : int
            Year of the earnings call transcript.
        date : datetime
            The date of the data.
        content : str
            Content of the earnings call transcript.

        Examples
        --------
        >>> from openbb import obb
        >>> obb.equity.fundamental.transcript(symbol='AAPL', year='2020', provider='fmp')
        """  # noqa: E501

        return self._run(
            "/equity/fundamental/transcript",
            **filter_inputs(
                provider_choices={
                    "provider": self._get_provider(
                        provider,
                        "equity.fundamental.transcript",
                        ("fmp",),
                    )
                },
                standard_params={
                    "symbol": symbol,
                    "year": year,
                },
                extra_params=kwargs,
                info={
<<<<<<< HEAD
                    "symbol": {"fmp": {"multiple_items_allowed": True}},
                    "year": {"fmp": {"multiple_items_allowed": True}},
=======
                    "symbol": {
                        "fmp": {"multiple_items_allowed": True, "choices": None}
                    },
                    "year": {"fmp": {"multiple_items_allowed": True, "choices": None}},
>>>>>>> 3e24fd6b
                },
            )
        )<|MERGE_RESOLUTION|>--- conflicted
+++ resolved
@@ -70,11 +70,8 @@
             The number of data entries to return.
         provider : Optional[Literal['fmp', 'intrinio', 'polygon', 'yfinance']]
             The provider to use, by default None. If None, the priority list configured in the settings is used. Default priority: fmp, intrinio, polygon, yfinance.
-<<<<<<< HEAD
-=======
         period : Union[Literal['annual', 'quarter'], Literal['annual', 'quarter', 'ttm']]
             Time period of the data to return. (provider: fmp, intrinio, polygon, yfinance)
->>>>>>> 3e24fd6b
         fiscal_year : Optional[int]
             The specific fiscal year.  Reports do not go beyond 2008. (provider: intrinio)
         filing_date : Optional[datetime.date]
@@ -444,20 +441,12 @@
         ----------
         symbol : str
             Symbol to get data for.
-<<<<<<< HEAD
-        period : str
-            Time period of the data to return.
-=======
->>>>>>> 3e24fd6b
         limit : Optional[int]
             The number of data entries to return.
         provider : Optional[Literal['fmp']]
             The provider to use, by default None. If None, the priority list configured in the settings is used. Default priority: fmp.
-<<<<<<< HEAD
-=======
         period : Literal['annual', 'quarter']
             Time period of the data to return. (provider: fmp)
->>>>>>> 3e24fd6b
 
         Returns
         -------
@@ -623,11 +612,8 @@
             The number of data entries to return.
         provider : Optional[Literal['fmp', 'intrinio', 'polygon', 'yfinance']]
             The provider to use, by default None. If None, the priority list configured in the settings is used. Default priority: fmp, intrinio, polygon, yfinance.
-<<<<<<< HEAD
-=======
         period : Union[Literal['annual', 'quarter'], Literal['annual', 'quarter', 'ttm', 'ytd'], Literal['annual', 'quarter', 'ttm']]
             Time period of the data to return. (provider: fmp, intrinio, polygon, yfinance)
->>>>>>> 3e24fd6b
         fiscal_year : Optional[int]
             The specific fiscal year.  Reports do not go beyond 2008. (provider: intrinio)
         filing_date : Optional[datetime.date]
@@ -907,20 +893,12 @@
         ----------
         symbol : str
             Symbol to get data for.
-<<<<<<< HEAD
-        period : str
-            Time period of the data to return.
-=======
->>>>>>> 3e24fd6b
         limit : Optional[int]
             The number of data entries to return.
         provider : Optional[Literal['fmp']]
             The provider to use, by default None. If None, the priority list configured in the settings is used. Default priority: fmp.
-<<<<<<< HEAD
-=======
         period : Literal['annual', 'quarter']
             Time period of the data to return. (provider: fmp)
->>>>>>> 3e24fd6b
 
         Returns
         -------
@@ -1489,17 +1467,12 @@
                 },
                 extra_params=kwargs,
                 info={
-<<<<<<< HEAD
-                    "symbol": {"intrinio": {"multiple_items_allowed": True}},
-                    "tag": {"intrinio": {"multiple_items_allowed": True}},
-=======
                     "symbol": {
                         "intrinio": {"multiple_items_allowed": True, "choices": None}
                     },
                     "tag": {
                         "intrinio": {"multiple_items_allowed": True, "choices": None}
                     },
->>>>>>> 3e24fd6b
                 },
             )
         )
@@ -1685,11 +1658,8 @@
             The number of data entries to return.
         provider : Optional[Literal['fmp', 'intrinio', 'polygon', 'yfinance']]
             The provider to use, by default None. If None, the priority list configured in the settings is used. Default priority: fmp, intrinio, polygon, yfinance.
-<<<<<<< HEAD
-=======
         period : Union[Literal['annual', 'quarter'], Literal['annual', 'quarter', 'ttm', 'ytd'], Literal['annual', 'quarter', 'ttm']]
             Time period of the data to return. (provider: fmp, intrinio, polygon, yfinance)
->>>>>>> 3e24fd6b
         fiscal_year : Optional[int]
             The specific fiscal year.  Reports do not go beyond 2008. (provider: intrinio)
         filing_date : Optional[datetime.date]
@@ -2042,12 +2012,6 @@
     def income_growth(
         self,
         symbol: Annotated[str, OpenBBField(description="Symbol to get data for.")],
-<<<<<<< HEAD
-        period: Annotated[
-            str, OpenBBField(description="Time period of the data to return.")
-        ] = "annual",
-=======
->>>>>>> 3e24fd6b
         limit: Annotated[
             Optional[int],
             OpenBBField(description="The number of data entries to return."),
@@ -2066,20 +2030,12 @@
         ----------
         symbol : str
             Symbol to get data for.
-<<<<<<< HEAD
-        period : str
-            Time period of the data to return.
-=======
->>>>>>> 3e24fd6b
         limit : Optional[int]
             The number of data entries to return.
         provider : Optional[Literal['fmp']]
             The provider to use, by default None. If None, the priority list configured in the settings is used. Default priority: fmp.
-<<<<<<< HEAD
-=======
         period : Literal['annual', 'quarter']
             Time period of the data to return. (provider: fmp)
->>>>>>> 3e24fd6b
 
         Returns
         -------
@@ -2177,10 +2133,6 @@
                 },
                 standard_params={
                     "symbol": symbol,
-<<<<<<< HEAD
-                    "period": period,
-=======
->>>>>>> 3e24fd6b
                     "limit": limit,
                 },
                 extra_params=kwargs,
@@ -2275,17 +2227,12 @@
                 },
                 extra_params=kwargs,
                 info={
-<<<<<<< HEAD
-                    "symbol": {"intrinio": {"multiple_items_allowed": True}},
-                    "tag": {"intrinio": {"multiple_items_allowed": True}},
-=======
                     "symbol": {
                         "intrinio": {"multiple_items_allowed": True, "choices": None}
                     },
                     "tag": {
                         "intrinio": {"multiple_items_allowed": True, "choices": None}
                     },
->>>>>>> 3e24fd6b
                 },
             )
         )
@@ -2466,13 +2413,9 @@
                     "symbol": symbol,
                 },
                 extra_params=kwargs,
-<<<<<<< HEAD
-                info={"symbol": {"fmp": {"multiple_items_allowed": True}}},
-=======
                 info={
                     "symbol": {"fmp": {"multiple_items_allowed": True, "choices": None}}
                 },
->>>>>>> 3e24fd6b
             )
         )
 
@@ -2508,13 +2451,9 @@
             The number of data entries to return.
         provider : Optional[Literal['fmp', 'intrinio', 'yfinance']]
             The provider to use, by default None. If None, the priority list configured in the settings is used. Default priority: fmp, intrinio, yfinance.
-<<<<<<< HEAD
-        with_ttm : Optional[bool]
-=======
         period : Literal['annual', 'quarter']
             Time period of the data to return. (provider: fmp)
         with_ttm : bool
->>>>>>> 3e24fd6b
             Include trailing twelve months (TTM) data. (provider: fmp)
 
         Returns
@@ -2785,12 +2724,6 @@
                 extra_params=kwargs,
                 info={
                     "symbol": {
-<<<<<<< HEAD
-                        "fmp": {"multiple_items_allowed": True},
-                        "intrinio": {"multiple_items_allowed": True},
-                        "yfinance": {"multiple_items_allowed": True},
-                    }
-=======
                         "fmp": {"multiple_items_allowed": True, "choices": None},
                         "intrinio": {"multiple_items_allowed": True, "choices": None},
                         "yfinance": {"multiple_items_allowed": True, "choices": None},
@@ -2801,7 +2734,6 @@
                             "choices": ["annual", "quarter"],
                         }
                     },
->>>>>>> 3e24fd6b
                 },
             )
         )
@@ -2990,17 +2922,11 @@
                 },
                 standard_params={
                     "symbol": symbol,
-<<<<<<< HEAD
-                },
-                extra_params=kwargs,
-                info={"symbol": {"fmp": {"multiple_items_allowed": True}}},
-=======
                 },
                 extra_params=kwargs,
                 info={
                     "symbol": {"fmp": {"multiple_items_allowed": True, "choices": None}}
                 },
->>>>>>> 3e24fd6b
             )
         )
 
@@ -3030,11 +2956,8 @@
             The number of data entries to return.
         provider : Optional[Literal['fmp', 'intrinio']]
             The provider to use, by default None. If None, the priority list configured in the settings is used. Default priority: fmp, intrinio.
-<<<<<<< HEAD
-=======
         period : Union[Literal['annual', 'quarter', 'ttm'], Literal['annual', 'quarter', 'ttm', 'ytd']]
             Time period of the data to return. (provider: fmp, intrinio)
->>>>>>> 3e24fd6b
         fiscal_year : Optional[int]
             The specific fiscal year.  Reports do not go beyond 2008. (provider: intrinio)
 
@@ -3735,15 +3658,10 @@
                 },
                 extra_params=kwargs,
                 info={
-<<<<<<< HEAD
-                    "symbol": {"fmp": {"multiple_items_allowed": True}},
-                    "year": {"fmp": {"multiple_items_allowed": True}},
-=======
                     "symbol": {
                         "fmp": {"multiple_items_allowed": True, "choices": None}
                     },
                     "year": {"fmp": {"multiple_items_allowed": True, "choices": None}},
->>>>>>> 3e24fd6b
                 },
             )
         )