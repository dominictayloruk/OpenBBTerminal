--- conflicted
+++ resolved
@@ -22,10 +22,7 @@
     composite_leading_indicator
     country_profile
     cpi
-<<<<<<< HEAD
     direction_of_trade
-=======
->>>>>>> 4bc5cd08
     export_destinations
     fred_regional
     fred_release_table
@@ -57,16 +54,12 @@
     @validate
     def available_indicators(
         self,
-<<<<<<< HEAD
         provider: Annotated[
             Optional[Literal["econdb", "imf"]],
             OpenBBField(
                 description="The provider to use, by default None. If None, the priority list configured in the settings is used. Default priority: econdb, imf."
             ),
         ] = None,
-=======
-        provider: Annotated[Optional[Literal["econdb"]], OpenBBField(description="The provider to use, by default None. If None, the priority list configured in the settings is used. Default priority: econdb.")] = None,
->>>>>>> 4bc5cd08
         **kwargs
     ) -> OBBject:
         """Get the available economic indicators for a provider.
@@ -372,7 +365,6 @@
                     "end_date": end_date,
                 },
                 extra_params=kwargs,
-<<<<<<< HEAD
                 info={
                     "country": {
                         "tradingeconomics": {
@@ -611,9 +603,6 @@
                         }
                     },
                 },
-=======
-                info={"country": {"tradingeconomics": {"multiple_items_allowed": True, "choices": ["afghanistan", "albania", "algeria", "andorra", "angola", "antigua_and_barbuda", "argentina", "armenia", "aruba", "australia", "austria", "azerbaijan", "bahamas", "bahrain", "bangladesh", "barbados", "belarus", "belgium", "belize", "benin", "bermuda", "bhutan", "bolivia", "bosnia_and_herzegovina", "botswana", "brazil", "brunei", "bulgaria", "burkina_faso", "burundi", "cambodia", "cameroon", "canada", "cape_verde", "cayman_islands", "central_african_republic", "chad", "chile", "china", "colombia", "comoros", "congo", "costa_rica", "croatia", "cuba", "cyprus", "czech_republic", "denmark", "djibouti", "dominica", "dominican_republic", "east_timor", "ecuador", "egypt", "el_salvador", "equatorial_guinea", "eritrea", "estonia", "ethiopia", "euro_area", "faroe_islands", "fiji", "finland", "france", "gabon", "gambia", "georgia", "germany", "ghana", "greece", "grenada", "guatemala", "guinea", "guinea_bissau", "guyana", "haiti", "honduras", "hong_kong", "hungary", "iceland", "india", "indonesia", "iran", "iraq", "ireland", "isle_of_man", "israel", "italy", "ivory_coast", "jamaica", "japan", "jordan", "kazakhstan", "kenya", "kiribati", "kosovo", "kuwait", "kyrgyzstan", "laos", "latvia", "lebanon", "lesotho", "liberia", "libya", "liechtenstein", "lithuania", "luxembourg", "macao", "madagascar", "malawi", "malaysia", "maldives", "mali", "malta", "mauritania", "mauritius", "mexico", "moldova", "monaco", "mongolia", "montenegro", "morocco", "mozambique", "myanmar", "namibia", "nepal", "netherlands", "new_caledonia", "new_zealand", "nicaragua", "niger", "nigeria", "north_korea", "north_macedonia", "norway", "oman", "pakistan", "palestine", "panama", "papua_new_guinea", "paraguay", "peru", "philippines", "poland", "portugal", "puerto_rico", "qatar", "republic_of_the_congo", "romania", "russia", "rwanda", "samoa", "sao_tome_and_principe", "saudi_arabia", "senegal", "serbia", "seychelles", "sierra_leone", "singapore", "slovakia", "slovenia", "solomon_islands", "somalia", "south_africa", "south_korea", "south_sudan", "spain", "sri_lanka", "sudan", "suriname", "swaziland", "sweden", "switzerland", "syria", "taiwan", "tajikistan", "tanzania", "thailand", "togo", "tonga", "trinidad_and_tobago", "tunisia", "turkey", "turkmenistan", "uganda", "ukraine", "united_arab_emirates", "united_kingdom", "united_states", "uruguay", "uzbekistan", "vanuatu", "venezuela", "vietnam", "yemen", "zambia", "zimbabwe"]}}, "calendar_id": {"tradingeconomics": {"multiple_items_allowed": True, "choices": ["low", "medium", "high"]}}},
->>>>>>> 4bc5cd08
             )
         )
 
@@ -1080,7 +1069,6 @@
     @validate
     def direction_of_trade(
         self,
-<<<<<<< HEAD
         country: Annotated[
             Union[str, None, List[Optional[str]]],
             OpenBBField(
@@ -1117,18 +1105,10 @@
                 description="The provider to use, by default None. If None, the priority list configured in the settings is used. Default priority: imf."
             ),
         ] = None,
-=======
-        symbol: Annotated[str, OpenBBField(description="Symbol to get data for.")],
-        start_date: Annotated[Union[datetime.date, None, str], OpenBBField(description="Start date of the data, in YYYY-MM-DD format.")] = None,
-        end_date: Annotated[Union[datetime.date, None, str], OpenBBField(description="End date of the data, in YYYY-MM-DD format.")] = None,
-        limit: Annotated[Optional[int], OpenBBField(description="The number of data entries to return.")] = 100000,
-        provider: Annotated[Optional[Literal["fred"]], OpenBBField(description="The provider to use, by default None. If None, the priority list configured in the settings is used. Default priority: fred.")] = None,
->>>>>>> 4bc5cd08
         **kwargs
     ) -> OBBject:
         """Get Direction Of Trade Statistics from the IMF database.
 
-<<<<<<< HEAD
         The Direction of Trade Statistics (DOTS) presents the value of merchandise exports and
         imports disaggregated according to a country's primary trading partners.
         Area and world aggregates are included in the display of trade flows between major areas of the world.
@@ -1138,10 +1118,6 @@
         Time series data includes estimates derived from reports of partner countries
         for non-reporting and slow-reporting countries.
 
-=======
-        The series group ID is found by using `fred_search` and the `series_id` parameter.
-        
->>>>>>> 4bc5cd08
 
         Parameters
         ----------
@@ -1155,89 +1131,10 @@
             Start date of the data, in YYYY-MM-DD format.
         end_date : Union[date, None, str]
             End date of the data, in YYYY-MM-DD format.
-<<<<<<< HEAD
         frequency : Literal['month', 'quarter', 'annual']
             The frequency of the data.
         provider : Optional[Literal['imf']]
             The provider to use, by default None. If None, the priority list configured in the settings is used. Default priority: imf.
-=======
-        limit : Optional[int]
-            The number of data entries to return.
-        provider : Optional[Literal['fred']]
-            The provider to use, by default None. If None, the priority list configured in the settings is used. Default priority: fred.
-        is_series_group : bool
-            When True, the symbol provided is for a series_group, else it is for a series ID. (provider: fred)
-        region_type : Optional[Literal['bea', 'msa', 'frb', 'necta', 'state', 'country', 'county', 'censusregion']]
-            The type of regional data. Parameter is only valid when `is_series_group` is True. (provider: fred)
-        season : Literal['sa', 'nsa', 'ssa']
-            The seasonal adjustments to the data. Parameter is only valid when `is_series_group` is True. (provider: fred)
-        units : Optional[str]
-            The units of the data. This should match the units returned from searching by series ID. An incorrect field will not necessarily return an error. Parameter is only valid when `is_series_group` is True. (provider: fred)
-        frequency : Optional[Literal['a', 'q', 'm', 'w', 'd', 'wef', 'weth', 'wew', 'wetu', 'wem', 'wesu', 'wesa', 'bwew', 'bwem']]
-            Frequency aggregation to convert high frequency data to lower frequency.
-                
-            None = No change
-                
-            a = Annual
-                
-            q = Quarterly
-                
-            m = Monthly
-                
-            w = Weekly
-                
-            d = Daily
-                
-            wef = Weekly, Ending Friday
-                
-            weth = Weekly, Ending Thursday
-                
-            wew = Weekly, Ending Wednesday
-                
-            wetu = Weekly, Ending Tuesday
-                
-            wem = Weekly, Ending Monday
-                
-            wesu = Weekly, Ending Sunday
-                
-            wesa = Weekly, Ending Saturday
-                
-            bwew = Biweekly, Ending Wednesday
-                
-            bwem = Biweekly, Ending Monday
-                 (provider: fred)
-        aggregation_method : Optional[Literal['avg', 'sum', 'eop']]
-            A key that indicates the aggregation method used for frequency aggregation.
-                This parameter has no affect if the frequency parameter is not set.
-                
-            avg = Average
-                
-            sum = Sum
-                
-            eop = End of Period
-                 (provider: fred)
-        transform : Optional[Literal['chg', 'ch1', 'pch', 'pc1', 'pca', 'cch', 'cca', 'log']]
-            Transformation type
-                
-            None = No transformation
-                
-            chg = Change
-                
-            ch1 = Change from Year Ago
-                
-            pch = Percent Change
-                
-            pc1 = Percent Change from Year Ago
-                
-            pca = Compounded Annual Rate of Change
-                
-            cch = Continuously Compounded Rate of Change
-                
-            cca = Continuously Compounded Annual Rate of Change
-                
-            log = Natural Log
-                 (provider: fred)
->>>>>>> 4bc5cd08
 
         Returns
         -------
@@ -1256,7 +1153,6 @@
         DirectionOfTrade
         ----------------
         date : date
-<<<<<<< HEAD
             The date of the data.
         symbol : Optional[str]
             Symbol representing the entity requested in the data.
@@ -1270,17 +1166,6 @@
             Trade value.
         scale : Optional[str]
             Scale of the value.
-=======
-            The date of the data. 
-        region : Optional[str]
-            The name of the region. (provider: fred)
-        code : Optional[Union[int, str]]
-            The code of the region. (provider: fred)
-        value : Optional[Union[int, float]]
-            The obersvation value. The units are defined in the search results by series ID. (provider: fred)
-        series_id : Optional[str]
-            The individual series ID for the region. (provider: fred)
->>>>>>> 4bc5cd08
 
         Examples
         --------
@@ -1309,7 +1194,6 @@
                     "frequency": frequency,
                 },
                 extra_params=kwargs,
-<<<<<<< HEAD
                 info={
                     "country": {
                         "imf": {
@@ -1910,30 +1794,16 @@
     def fred_regional(
         self,
         symbol: Annotated[str, OpenBBField(description="Symbol to get data for.")],
-        start_date: Annotated[
-            Union[datetime.date, None, str],
-            OpenBBField(description="Start date of the data, in YYYY-MM-DD format."),
-        ] = None,
-        end_date: Annotated[
-            Union[datetime.date, None, str],
-            OpenBBField(description="End date of the data, in YYYY-MM-DD format."),
-        ] = None,
-        limit: Annotated[
-            Optional[int],
-            OpenBBField(description="The number of data entries to return."),
-        ] = 100000,
-        provider: Annotated[
-            Optional[Literal["fred"]],
-            OpenBBField(
-                description="The provider to use, by default None. If None, the priority list configured in the settings is used. Default priority: fred."
-            ),
-        ] = None,
+        start_date: Annotated[Union[datetime.date, None, str], OpenBBField(description="Start date of the data, in YYYY-MM-DD format.")] = None,
+        end_date: Annotated[Union[datetime.date, None, str], OpenBBField(description="End date of the data, in YYYY-MM-DD format.")] = None,
+        limit: Annotated[Optional[int], OpenBBField(description="The number of data entries to return.")] = 100000,
+        provider: Annotated[Optional[Literal["fred"]], OpenBBField(description="The provider to use, by default None. If None, the priority list configured in the settings is used. Default priority: fred.")] = None,
         **kwargs
     ) -> OBBject:
         """Query the Geo Fred API for regional economic data by series group.
 
         The series group ID is found by using `fred_search` and the `series_id` parameter.
-
+        
 
         Parameters
         ----------
@@ -1957,66 +1827,66 @@
             The units of the data. This should match the units returned from searching by series ID. An incorrect field will not necessarily return an error. Parameter is only valid when `is_series_group` is True. (provider: fred)
         frequency : Optional[Literal['a', 'q', 'm', 'w', 'd', 'wef', 'weth', 'wew', 'wetu', 'wem', 'wesu', 'wesa', 'bwew', 'bwem']]
             Frequency aggregation to convert high frequency data to lower frequency.
-
+                
             None = No change
-
+                
             a = Annual
-
+                
             q = Quarterly
-
+                
             m = Monthly
-
+                
             w = Weekly
-
+                
             d = Daily
-
+                
             wef = Weekly, Ending Friday
-
+                
             weth = Weekly, Ending Thursday
-
+                
             wew = Weekly, Ending Wednesday
-
+                
             wetu = Weekly, Ending Tuesday
-
+                
             wem = Weekly, Ending Monday
-
+                
             wesu = Weekly, Ending Sunday
-
+                
             wesa = Weekly, Ending Saturday
-
+                
             bwew = Biweekly, Ending Wednesday
-
+                
             bwem = Biweekly, Ending Monday
                  (provider: fred)
         aggregation_method : Optional[Literal['avg', 'sum', 'eop']]
             A key that indicates the aggregation method used for frequency aggregation.
                 This parameter has no affect if the frequency parameter is not set.
-
+                
             avg = Average
-
+                
             sum = Sum
-
+                
             eop = End of Period
                  (provider: fred)
         transform : Optional[Literal['chg', 'ch1', 'pch', 'pc1', 'pca', 'cch', 'cca', 'log']]
             Transformation type
-
+                
             None = No transformation
-
+                
             chg = Change
-
+                
             ch1 = Change from Year Ago
-
+                
             pch = Percent Change
-
+                
             pc1 = Percent Change from Year Ago
-
+                
             pca = Compounded Annual Rate of Change
-
+                
             cch = Continuously Compounded Rate of Change
-
+                
             cca = Continuously Compounded Annual Rate of Change
-
+                
             log = Natural Log
                  (provider: fred)
 
@@ -2037,7 +1907,7 @@
         FredRegional
         ------------
         date : date
-            The date of the data.
+            The date of the data. 
         region : Optional[str]
             The name of the region. (provider: fred)
         code : Optional[Union[int, str]]
@@ -2072,8 +1942,6 @@
                     "limit": limit,
                 },
                 extra_params=kwargs,
-=======
->>>>>>> 4bc5cd08
             )
         )
 
@@ -2081,37 +1949,10 @@
     @validate
     def fred_release_table(
         self,
-<<<<<<< HEAD
-        release_id: Annotated[
-            str,
-            OpenBBField(
-                description="The ID of the release. Use `fred_search` to find releases."
-            ),
-        ],
-        element_id: Annotated[
-            Optional[str],
-            OpenBBField(
-                description="The element ID of a specific table in the release."
-            ),
-        ] = None,
-        date: Annotated[
-            Union[str, datetime.date, None, List[Union[str, datetime.date, None]]],
-            OpenBBField(
-                description="A specific date to get data for. Multiple comma separated items allowed for provider(s): fred."
-            ),
-        ] = None,
-        provider: Annotated[
-            Optional[Literal["fred"]],
-            OpenBBField(
-                description="The provider to use, by default None. If None, the priority list configured in the settings is used. Default priority: fred."
-            ),
-        ] = None,
-=======
         release_id: Annotated[str, OpenBBField(description="The ID of the release. Use `fred_search` to find releases.")],
         element_id: Annotated[Optional[str], OpenBBField(description="The element ID of a specific table in the release.")] = None,
         date: Annotated[Union[str, datetime.date, None, List[Union[str, datetime.date, None]]], OpenBBField(description="A specific date to get data for. Multiple comma separated items allowed for provider(s): fred.")] = None,
         provider: Annotated[Optional[Literal["fred"]], OpenBBField(description="The provider to use, by default None. If None, the priority list configured in the settings is used. Default priority: fred.")] = None,
->>>>>>> 4bc5cd08
         **kwargs
     ) -> OBBject:
         """Get economic release data by ID and/or element from FRED.
@@ -2144,27 +1985,6 @@
         FredReleaseTable
         ----------------
         date : Optional[date]
-<<<<<<< HEAD
-            The date of the data.
-        level : Optional[int]
-            The indentation level of the element.
-        element_type : Optional[str]
-            The type of the element.
-        line : Optional[int]
-            The line number of the element.
-        element_id : Optional[str]
-            The element id in the parent/child relationship.
-        parent_id : Optional[str]
-            The parent id in the parent/child relationship.
-        children : Optional[str]
-            The element_id of each child, as a comma-separated string.
-        symbol : Optional[str]
-            Symbol representing the entity requested in the data.
-        name : Optional[str]
-            The name of the series.
-        value : Optional[float]
-            The reported value of the series.
-=======
             The date of the data. 
         level : Optional[int]
             The indentation level of the element. 
@@ -2184,7 +2004,6 @@
             The name of the series. 
         value : Optional[float]
             The reported value of the series. 
->>>>>>> 4bc5cd08
 
         Examples
         --------
@@ -2659,7 +2478,6 @@
     @validate
     def indicators(
         self,
-<<<<<<< HEAD
         country: Annotated[
             Union[str, None, List[Optional[str]]],
             OpenBBField(
@@ -2680,13 +2498,6 @@
                 description="The provider to use, by default None. If None, the priority list configured in the settings is used. Default priority: econdb, imf."
             ),
         ] = None,
-=======
-        symbol: Annotated[Union[str, List[str]], OpenBBField(description="Symbol to get data for. The base symbol for the indicator (e.g. GDP, CPI, etc.). Multiple comma separated items allowed for provider(s): econdb.")],
-        country: Annotated[Union[str, None, List[Optional[str]]], OpenBBField(description="The country to get data. The country represented by the indicator, if available. Multiple comma separated items allowed for provider(s): econdb.")] = None,
-        start_date: Annotated[Union[datetime.date, None, str], OpenBBField(description="Start date of the data, in YYYY-MM-DD format.")] = None,
-        end_date: Annotated[Union[datetime.date, None, str], OpenBBField(description="End date of the data, in YYYY-MM-DD format.")] = None,
-        provider: Annotated[Optional[Literal["econdb"]], OpenBBField(description="The provider to use, by default None. If None, the priority list configured in the settings is used. Default priority: econdb.")] = None,
->>>>>>> 4bc5cd08
         **kwargs
     ) -> OBBject:
         """Get economic indicators by country and indicator.
@@ -2756,7 +2567,6 @@
         country : Optional[str]
             The country represented by the data. 
         value : Optional[Union[int, float]]
-<<<<<<< HEAD
 
         scale : Optional[str]
             The scale of the value. (provider: imf)
@@ -2770,9 +2580,6 @@
             The reference sector for the data. (provider: imf)
         title : Optional[str]
             The title of the series associated with the symbol. (provider: imf)
-=======
-            
->>>>>>> 4bc5cd08
 
         Examples
         --------
@@ -2806,7 +2613,6 @@
                     "end_date": end_date,
                 },
                 extra_params=kwargs,
-<<<<<<< HEAD
                 info={
                     "country": {
                         "econdb": {"multiple_items_allowed": True, "choices": None},
@@ -3043,9 +2849,6 @@
                         }
                     },
                 },
-=======
-                info={"symbol": {"econdb": {"multiple_items_allowed": True, "choices": None}}, "country": {"econdb": {"multiple_items_allowed": True, "choices": None}}},
->>>>>>> 4bc5cd08
             )
         )
 
