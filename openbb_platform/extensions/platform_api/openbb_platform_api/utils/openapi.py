--- conflicted
+++ resolved
@@ -55,13 +55,10 @@
     "Figi",
     "Cusip",
     "Pdf",
-<<<<<<< HEAD
     "Otm",
     "Atm",
     "Itm",
     "Fomc",
-=======
->>>>>>> 7053759d
 ]
 
 
@@ -151,22 +148,17 @@
     Dict
         Updated parameter dictionary with options.
     """
-<<<<<<< HEAD
     choices: dict[str, list[dict[str, str]]] = (
         p.get("options", {})
         if p.get("options")
         else p_schema.get("options", {}) if p_schema.get("options") else {}
     )
-=======
-    choices: dict[str, list[dict[str, str]]] = {}
->>>>>>> 7053759d
     widget_configs: dict[str, dict] = {}
     multiple_items_allowed_dict: dict = {}
     is_provider_specific = False
     available_providers: set = set()
     unique_general_choices: list = []
     provider: str = ""
-<<<<<<< HEAD
 
     # Extract provider from title if present
     title_providers = []
@@ -183,8 +175,6 @@
                 title_providers.append(title_name)
                 is_provider_specific = True
                 available_providers.add(title_name)
-=======
->>>>>>> 7053759d
 
     # Handle provider-specific choices
     for provider in providers:
@@ -310,10 +300,6 @@
         if provider in p_schema and p_schema[provider].get("x-widget_config"):
             widget_configs[provider] = p_schema[provider].get("x-widget_config")
 
-<<<<<<< HEAD
-=======
-    p["options"] = choices
->>>>>>> 7053759d
     p["multiple_items_allowed"] = multiple_items_allowed_dict
 
     if choices:
@@ -327,16 +313,6 @@
     if is_provider_specific and len(available_providers) > 1:
         p["available_providers"] = list(available_providers)
         p["x-widget_config"] = widget_configs
-<<<<<<< HEAD
-=======
-
-    else:
-        p["x-widget_config"] = (
-            widget_configs.get(provider, {}) if provider else widget_configs
-        )
-
-    return p
->>>>>>> 7053759d
 
     else:
         p["x-widget_config"] = (
@@ -407,28 +383,6 @@
         p["description"] = (
             p["description"].split("Multiple comma separated items allowed")[0].strip()
         )
-<<<<<<< HEAD
-=======
-        multiple_items_allowed_dict: dict = {}
-        for _provider in providers:
-            if _provider in param["schema"] and param["schema"][_provider].get(
-                "multiple_items_allowed", False
-            ):
-                multiple_items_allowed_dict[_provider] = True
-
-        p["multiple_items_allowed"] = multiple_items_allowed_dict
-        if "Multiple comma separated items allowed" in p["description"]:
-            p["description"] = (
-                p["description"]
-                .split("Multiple comma separated items allowed")[0]
-                .strip()
-            )
-
-        if widget_config := param["schema"].get("x-widget_config", {}):
-            p["x-widget_config"] = widget_config
-
-        return p
->>>>>>> 7053759d
 
     if x_widget_config := param.get(
         "x-widget_config", param.get("schema", {}).get("x-widget_config", {})
@@ -537,15 +491,10 @@
     params = command.get("parameters", [])
     route_params: list[dict] = []
     providers: list[str] = extract_providers(params)
-<<<<<<< HEAD
 
     if not providers:
         providers = ["custom"]
 
-=======
-    if not providers:
-        providers = ["custom"]
->>>>>>> 7053759d
     for param in params:
         if param["name"] in ["sort", "order"]:
             continue
@@ -556,13 +505,9 @@
         p = process_parameter(param, providers)
         if "show" not in p:
             p["show"] = True
-<<<<<<< HEAD
 
         if not p.get("exclude") and not p.get("x-widget_config", {}).get("exclude"):
             route_params.append(p)
-=======
-        route_params.append(p)
->>>>>>> 7053759d
 
     return route_params, has_chart
 
@@ -794,10 +739,7 @@
                 else "percent"
             )
             column_def["renderFn"] = "greenRed"
-<<<<<<< HEAD
             column_def["cellDataType"] = "number"
-=======
->>>>>>> 7053759d
 
         if k in ["cik", "isin", "figi", "cusip", "sedol", "symbol"]:
             column_def["cellDataType"] = "text"
@@ -893,7 +835,6 @@
             column_def.update(_widget_config)
 
         column_defs.append(column_def)
-<<<<<<< HEAD
     return column_defs
 
 
@@ -1042,7 +983,4 @@
             return route_params
 
     # Return None if the schema is not found
-    return None
-=======
-    return column_defs
->>>>>>> 7053759d
+    return None