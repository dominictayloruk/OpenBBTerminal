import argparse
from oandapyV20 import API
from typing import List
import oandapyV20.endpoints.pricing as pricing
import oandapyV20.endpoints.accounts as accounts
import oandapyV20.endpoints.orders as orders
import oandapyV20.endpoints.instruments as instruments
import oandapyV20.endpoints.positions as positions
import oandapyV20.endpoints.trades as trades
import oandapyV20.endpoints.forexlabs as labs
from oandapyV20.exceptions import V20Error
from gamestonk_terminal import config_terminal as cfg
from gamestonk_terminal import config_plot as cfgPlot
from gamestonk_terminal import feature_flags as gtff
from gamestonk_terminal.helper_funcs import parse_known_args_and_warn, plot_autoscale
import pandas as pd
import pandas_ta as ta
import mplfinance as mpf
import matplotlib.pyplot as plt
import matplotlib.ticker as mticker
import seaborn as sns
from datetime import datetime


client = API(access_token=cfg.OANDA_TOKEN, environment="live")
account = cfg.OANDA_ACCOUNT


def get_fx_price(accountID, instrument, other_args: List[str]):
    parser = argparse.ArgumentParser(
        add_help=False,
        prog="price",
        description="Get price for selected instrument.",
    )
    ns_parser = parse_known_args_and_warn(parser, other_args)
    if not ns_parser:
        return

    try:
        parameters = {"instruments": instrument}
        request = pricing.PricingInfo(accountID=accountID, params=parameters)
        response = client.request(request)
        bid = response["prices"][0]["bids"][0]["price"]
        ask = response["prices"][0]["asks"][0]["price"]
        print(instrument + " Bid: " + bid)
        print(instrument + " Ask: " + ask)
        print("")

    except V20Error as e:
        d_error = eval(e.msg)
        print(d_error["errorMessage"], "\n")
<<<<<<< HEAD
=======

>>>>>>> 63600b84

def get_account_summary(accountID, other_args: List[str]):
    parser = argparse.ArgumentParser(
        add_help=False,
        prog="summary",
        description="Print some information about your account.",
    )
    ns_parser = parse_known_args_and_warn(parser, other_args)
    if not ns_parser:
        return

<<<<<<< HEAD
def get_account_summary(accountID, other_args: List[str]):
    parser = argparse.ArgumentParser(
        add_help=False,
        prog="summary",
        description="Print some information about your account.",
    )
    ns_parser = parse_known_args_and_warn(parser, other_args)
    if not ns_parser:
        return

=======
>>>>>>> 63600b84
    try:
        request = accounts.AccountSummary(accountID=accountID)
        response = client.request(request)

        df_summary = pd.DataFrame(
            [
                {"Type": "Balance", "Value": response["account"]["balance"]},
                {"Type": "NAV", "Value": response["account"]["NAV"]},
                {
                    "Type": "Unrealized P/L",
                    "Value": response["account"]["unrealizedPL"],
                },
                {"Type": "Total P/L", "Value": response["account"]["pl"]},
                {
                    "Type": "Open Trade Count",
                    "Value": response["account"]["openTradeCount"],
                },
                {
                    "Type": "Margin Available",
                    "Value": response["account"]["marginAvailable"],
                },
                {"Type": "Margin Used", "Value": response["account"]["marginUsed"]},
                {
                    "Type": "Margin Closeout",
                    "Value": response["account"]["marginCloseoutNAV"],
                },
                {
                    "Type": "Margin Closeout Percent",
                    "Value": response["account"]["marginCloseoutPercent"],
                },
                {
                    "Type": "Margin Closeout Position Value",
                    "Value": response["account"]["marginCloseoutPositionValue"],
                },
            ]
        )

        print(df_summary.to_string(index=False, header=False))

        print("")
    except V20Error as e:
        d_error = eval(e.msg)
        print(d_error["errorMessage"], "\n")


def list_orders(accountID, other_args: List[str]):
    parser = argparse.ArgumentParser(
        add_help=False,
        prog="list",
        description="List order history",
    )
    parser.add_argument(
        "-s",
        "--state",
        dest="state",
        action="store",
        default="ALL",
        required=False,
        help="Select state for order list. ",
    )
    parser.add_argument(
        "-c",
        "--count",
        dest="count",
        action="store",
        default=20,
        required=False,
        help="the number of orders to retrieve ",
    )
    ns_parser = parse_known_args_and_warn(parser, other_args)
    if not ns_parser:
        return

    parameters = {}
    parameters["state"] = ns_parser.state.upper()
    parameters["count"] = ns_parser.count

    try:
        request = orders.OrderList(accountID, parameters)
        response = client.request(request)

        df = pd.DataFrame.from_dict(response["orders"])
        df = df[["id", "instrument", "units", "price", "state", "type"]]
        print(df)
        print("")

    except KeyError:
        print("No orders were found\n")
    except V20Error as e:
        d_error = eval(e.msg)
        print(d_error["errorMessage"], "\n")


def get_order_book(instrument, other_args):
    parser = argparse.ArgumentParser(
        add_help=False,
        prog="orderbook",
        description="Plot the orderbook for the instrument if Oanda provides one.",
    )

    ns_parser = parse_known_args_and_warn(parser, other_args)
    if not ns_parser:
        return
    parameters = {"bucketWidth": "1"}
    try:
        instrument = format_instrument(instrument, "_")
        request = instruments.InstrumentsOrderBook(
            instrument=instrument, params=parameters
        )
        response = client.request(request)
        df = pd.DataFrame.from_dict(response["orderBook"]["buckets"])
        pd.set_option("display.max_rows", None)
        df = df.take(range(527, 727, 1))
        book_plot(df, instrument, "Order Book")
        print("")

    except V20Error as e:
        d_error = eval(e.msg)
        print(d_error["errorMessage"], "\n")


def get_position_book(instrument, other_args):
    parser = argparse.ArgumentParser(
        add_help=False,
        prog="positionbook",
        description="Plot the positionbook for the instrument if Oanda provides one.",
    )
    ns_parser = parse_known_args_and_warn(parser, other_args)
    if not ns_parser:
        return

    try:
        instrument = format_instrument(instrument, "_")
        request = instruments.InstrumentsPositionBook(instrument=instrument)
        response = client.request(request)
        df = pd.DataFrame.from_dict(response["positionBook"]["buckets"])
        pd.set_option("display.max_rows", None)
        df = df.take(range(219, 415, 1))
        book_plot(df, instrument, "Position Book")
        print("")

    except V20Error as e:
        d_error = eval(e.msg)
        print(d_error["errorMessage"], "\n")


def create_order(accountID, instrument, other_args: List[str]):
    parser = argparse.ArgumentParser(
        add_help=False,
        prog="order",
        description="Create order",
    )
    parser.add_argument(
        "-u",
        "--unit",
        dest="units",
        action="store",
        type=int,
        default=0,
        required=True,
        help="The number of units to place in the order request. Positive for "
        + "a long position and negative for a short position ",
    )
    parser.add_argument(
        "-p",
        "--price",
        dest="price",
        action="store",
        type=str,
        required=True,
        help="The price to set for the limit order. ",
    )

    ns_parser = parse_known_args_and_warn(parser, other_args)
    if not ns_parser:
        return

    data = {
        "order": {
            "price": ns_parser.price,
            "instrument": instrument,
            "units": ns_parser.units,
            "type": "LIMIT",
            "timeInForce": "GTC",
            "positionFill": "DEFAULT",
        }
    }
    try:
        request = orders.OrderCreate(accountID, data)
        response = client.request(request)
<<<<<<< HEAD
        order_data = []
        order_data.append(
            {
                "Order ID": response["orderCreateTransaction"]["id"],
                "Instrument": response["orderCreateTransaction"]["instrument"],
                "Price": response["orderCreateTransaction"]["price"],
                "Units": response["orderCreateTransaction"]["units"],
            }
        )

        df = pd.DataFrame.from_dict(order_data)
        print(df.to_string(index=False))
        print("")

    except V20Error as e:
        d_error = eval(e.msg)
        print(d_error["errorMessage"], "\n")
=======

        if "orderFillTransaction" in response["orderCreateTransaction"]:
            order_id = response["orderCreateTransaction"]["orderFillTransaction"]["id"]
            order_instrument = response["orderCreateTransaction"][
                "orderFillTransaction"
            ]["instrument"]
            units = response["orderCreateTransaction"]["orderFillTransaction"]["units"]
            price = response["orderCreateTransaction"]["orderFillTransaction"]["price"]
            print("Order Filled:")
            print(f"ID: {order_id}")
            print(f"Instrument: {order_instrument}")
            print(f"Units: {units}")
            print(f"Price: {price}")
            print("")
        else:
            order_creation_id = response["orderCreateTransaction"]["id"]
            order_instrument = response["orderCreateTransaction"]["instrument"]
            units = response["orderCreateTransaction"]["units"]
            price = response["orderCreateTransaction"]["price"]
            print("Order created:")
            print(f"ID: {order_creation_id}")
            print(f"Instrument: {order_instrument}")
            print(f"Units: {units}")
            print(f"Price: {price}")
            print("")

>>>>>>> 63600b84
    except Exception as e:
        print(e)
    except V20Error as e:
        d_error = eval(e.msg)
        print(d_error["message"], "\n")


def cancel_pending_order(accountID, other_args: List[str]):
    parser = argparse.ArgumentParser(
        add_help=False,
        prog="cancel",
        description="Cancel Pending Order ",
    )
    parser.add_argument(
        "-i",
        "--id",
        dest="orderID",
        action="store",
        type=str,
        help="The pending order ID to cancel ",
    )
    if other_args:
        if "-" not in other_args[0]:
            other_args.insert(0, "-i")
    ns_parser = parse_known_args_and_warn(parser, other_args)
    if not ns_parser:
        return
    try:
        request = orders.OrderCancel(accountID, ns_parser.orderID)
        response = client.request(request)
        order_id = response["orderCancelTransaction"]["orderID"]
        print(f"Order {order_id} canceled.")
        print("")
    except V20Error as e:
        d_error = eval(e.msg)
        print(d_error["errorMessage"], "\n")


def get_pending_orders(accountID, other_args):
    parser = argparse.ArgumentParser(
        add_help=False,
        prog="pending",
        description="Gets information about pending orders.",
    )
    ns_parser = parse_known_args_and_warn(parser, other_args)
    if not ns_parser:
        return

    try:
        request = orders.OrdersPending(accountID)
        response = client.request(request)
        pending_data = []
        for i in range(len(response["orders"])):
<<<<<<< HEAD
            pending_data.append(
                {
                    "Order ID": response["orders"][i]["id"],
                    "Instrument": response["orders"][i]["instrument"],
                    "Price": response["orders"][i]["price"],
                    "Units": response["orders"][i]["units"],
                    "Time Created": response["orders"][i]["createTime"][:10]
                    + " "
                    + response["orders"][i]["createTime"][11:19],
                    "Time In Force": response["orders"][i]["timeInForce"],
                }
            )

        df = pd.DataFrame.from_dict(pending_data)
        if not pending_data:
            print("No pending orders")
        else:
            print(df.to_string(index=False))
=======
            order_id = response["orders"][i]["id"]
            instrument = response["orders"][i]["instrument"]
            price = response["orders"][i]["price"]
            units = response["orders"][i]["units"]
            create_time = response["orders"][i]["createTime"]
            time_in_force = response["orders"][i]["timeInForce"]
            print(f"Order ID: {order_id}")
            print(f"Instrument: {instrument}")
            print(f"Price: {price}")
            print(f"Units: {units}")
            print(f"Time created: {create_time}")
            print(f"Time in force: {time_in_force}")
            print("-" * 30)
>>>>>>> 63600b84
        print("")
    except V20Error as e:
        d_error = eval(e.msg)
        print(d_error["errorMessage"], "\n")


def get_open_positions(accountID, other_args):
    parser = argparse.ArgumentParser(
        add_help=False,
        prog="positions",
        description="Gets information about open positions.",
    )
    ns_parser = parse_known_args_and_warn(parser, other_args)
    if not ns_parser:
        return
    try:
        request = positions.OpenPositions(accountID)
        response = client.request(request)
        position_data = []
        for i in range(len(response["positions"])):
<<<<<<< HEAD
            position_data.append(
                {
                    "Instrument": response["positions"][i]["instrument"],
                    "Long Units": response["positions"][i]["long"]["units"],
                    "Total Long P/L": response["positions"][i]["long"]["units"],
                    "Unrealized Long P/L": response["positions"][i]["long"][
                        "unrealizedPL"
                    ],
                    "Short Units": response["positions"][i]["short"]["units"],
                    "Total Short P/L": response["positions"][i]["short"]["pl"],
                    "Short Unrealized P/L": response["positions"][i]["short"][
                        "unrealizedPL"
                    ],
                }
            )

        df = pd.DataFrame.from_dict(position_data)
        print(df.to_string(index=False))
=======
            instrument = response["positions"][i]["instrument"]
            long_units = response["positions"][i]["long"]["units"]
            long_pl = response["positions"][i]["long"]["pl"]
            long_upl = response["positions"][i]["long"]["unrealizedPL"]
            short_units = response["positions"][i]["short"]["units"]
            short_pl = response["positions"][i]["short"]["pl"]
            short_upl = response["positions"][i]["short"]["unrealizedPL"]
            print(f"Instrument: {instrument}\n")
            print(f"Long Units: {long_units}")
            print(f"Total Long P/L: {long_pl}")
            print(f"Long Unrealized P/L: {long_upl}\n")
            print(f"Short Units: {short_units}")
            print(f"Total Short P/L: {short_pl}")
            print(f"Short Unrealized P/L: {short_upl}")
            print("-" * 30 + "\n")
>>>>>>> 63600b84
        print("")

    except V20Error as e:
        d_error = eval(e.msg)
        print(d_error["errorMessage"], "\n")
<<<<<<< HEAD
=======

>>>>>>> 63600b84

def get_open_trades(accountID, other_args):
    parser = argparse.ArgumentParser(
        add_help=False,
        prog="trades",
        description="Gets information about open trades.",
    )
    ns_parser = parse_known_args_and_warn(parser, other_args)
    if not ns_parser:
        return

<<<<<<< HEAD
def get_open_trades(accountID, other_args):
    parser = argparse.ArgumentParser(
        add_help=False,
        prog="trades",
        description="Gets information about open trades.",
    )
    ns_parser = parse_known_args_and_warn(parser, other_args)
    if not ns_parser:
        return

=======
>>>>>>> 63600b84
    try:
        request = trades.OpenTrades(accountID)
        response = client.request(request)
        try:
            df = pd.DataFrame.from_dict(response["trades"])
            df = df[
                [
                    "id",
                    "instrument",
                    "initialUnits",
                    "currentUnits",
                    "price",
                    "unrealizedPL",
                ]
            ]
            df = df.rename(
                columns={
                    "id": "ID",
                    "instrument": "Instrument",
                    "initialUnits": "Initial Units",
                    "currentUnits": "Current Units",
                    "price": "Entry Price",
                    "unrealizedPL": "Unrealized P/L",
                }
            )
<<<<<<< HEAD
            print(df.to_string(index=False))
=======
            print(df)
>>>>>>> 63600b84
            print("")
        except KeyError:
            print("No trades were found")
            print("")
    except V20Error as e:
        msg_length = len(e.msg)
        msg = e.msg[17 : msg_length - 2]
        print(msg)
        print("")


def close_trade(accountID, other_args: List[str]):
    parser = argparse.ArgumentParser(
        add_help=False,
        prog="closetrade",
        description="Close a trade by id.",
    )
    parser.add_argument(
        "-i",
        "--id",
        dest="orderID",
        action="store",
        type=str,
        required=False,
        help="The Trade ID to close. ",
    )
    parser.add_argument(
        "-u",
        "--units",
        dest="units",
        action="store",
        required=False,
        help="The number of units on the trade to close. If not set it "
        + "defaults to all units. ",
    )
    if other_args:
        if "-i" not in other_args[0]:
            other_args.insert(0, "-i")
    ns_parser = parse_known_args_and_warn(parser, other_args)
    if not ns_parser:
        return

    data = {}
    if ns_parser.units is not None:
        data["units"] = ns_parser.units
    try:
        request = trades.TradeClose(accountID, ns_parser.orderID, data)
        response = client.request(request)

<<<<<<< HEAD
        close_data = []
        close_data.append(
            {
                "OrderID": response["orderCreateTransaction"]["tradeClose"]["tradeID"],
                "Instrument": response["orderFillTransaction"]["instrument"],
                "Units": response["orderCreateTransaction"]["units"],
                "Price": response["orderFillTransaction"]["price"],
                "P/L": response["orderFillTransaction"]["pl"],
            }
        )
        df = pd.DataFrame.from_dict(close_data)
        print(df.to_string(index=False))
        print("")

    except V20Error as e:
        d_error = eval(e.msg)
        print(d_error["errorMessage"], "\n")
    except Exception as e:
        print(e, "\n")
=======
        order_id = response["orderCreateTransaction"]["tradeClose"]["tradeID"]
        order_instrument = response["orderFillTransaction"]["instrument"]
        units = response["orderCreateTransaction"]["units"]
        price = response["orderFillTransaction"]["price"]
        pl = response["orderFillTransaction"]["pl"]
        print("Order closed:")
        print(f"ID: {order_id}")
        print(f"Instrument: {order_instrument}")
        print(f"Units: {units}")
        print(f"Price: {price}")
        print(f"P/L: {pl}")
        print("")

    except Exception as e:
        print(e, "\n")
    except V20Error as e:
        d_error = eval(e.msg)
        print(d_error["errorMessage"], "\n")
>>>>>>> 63600b84


def show_candles(accountID, instrument, other_args: List[str]):
    parser = argparse.ArgumentParser(
        add_help=False,
        prog="candles",
        description="Display Candle Data",
    )
    parser.add_argument(
        "-g",
        "--granularity",
        dest="granularity",
        action="store",
        type=str,
        default="D",
        required=False,
        help="The timeframe to get for the candle chart (Seconds: S5, S10, S15, S30 "
        + "Minutes: M1, M2, M4, M5, M10, M15, M30 Hours: H1, H2, H3, H4, H6, H8, H12 "
        + "Day (default): D, Week: W Month: M",
    )
    parser.add_argument(
        "-c",
        "--count",
        dest="candlecount",
        action="store",
        default=180,
        type=int,
        required=False,
        help="The number of candles to retrieve. Default:180 ",
<<<<<<< HEAD
    )
    parser.add_argument(
        "-a",
        "--ad",
        dest="ad",
        action="store_true",
        help="Adds ad (Accumulation/Distribution Indicator) to the chart",
    )
    parser.add_argument(
        "-b",
        "--bbands",
        dest="bbands",
        action="store_true",
        help="Adds Bollinger Bands to the chart",
    )
    parser.add_argument(
        "-C",
        "--cci",
        dest="cci",
        action="store_true",
        help="Adds cci (Commodity Channel Index) to the chart",
    )
    parser.add_argument(
        "-e",
        "--ema",
        dest="ema",
        action="store_true",
        help="Adds ema (Exponential Moving Average) to the chart",
    )
    parser.add_argument(
        "-o",
        "--obv",
        dest="obv",
        action="store_true",
        help="Adds obv (On Balance Volume) to the chart",
    )
    parser.add_argument(
        "-r",
        "--rsi",
        dest="rsi",
        action="store_true",
        help="Adds rsi (Relative Strength Index) to the chart",
    )
    parser.add_argument(
        "-s",
        "--sma",
        dest="sma",
        action="store_true",
        help="Adds sma (Simple Moving Average) to the chart",
    )
    parser.add_argument(
        "-v",
        "--vwap",
        dest="vwap",
        action="store_true",
        help="Adds vwap (Volume Weighted Average Price) to the chart",
=======
>>>>>>> 63600b84
    )

    ns_parser = parse_known_args_and_warn(parser, other_args)
    if not ns_parser:
        return

    parameters = {}
    parameters["granularity"] = ns_parser.granularity.upper()
    parameters["count"] = ns_parser.candlecount
    try:
        instrument = format_instrument(instrument, "_")
<<<<<<< HEAD
        df = get_candles_dataframe(accountID, instrument, parameters)

        plots_to_add, legends, subplot_legends = add_plots(df, ns_parser)

=======
        request = instruments.InstrumentsCandles(instrument, params=parameters)
        response = client.request(request)
        process_candle_response(response)
        oanda_fix_date(".temp_candles.csv")
        df = pd.read_csv(".candles.csv", index_col=0)
        df.index = pd.to_datetime(df.index)
        df.columns = ["Open", "High", "Low", "Close", "Volume"]
>>>>>>> 63600b84
        if gtff.USE_ION:
            plt.ion()

        fig, ax = mpf.plot(
            df,
            type="candle",
            style="charles",
            volume=True,
            title=f"{instrument} {ns_parser.granularity}",
            returnfig=True,
            addplot=plots_to_add,
        )
<<<<<<< HEAD
        ax[0].set_title(f"{instrument} {ns_parser.granularity}")
        ax[0].legend(legends)
        for i in range(0, len(subplot_legends), 2):
            ax[subplot_legends[i]].legend(subplot_legends[i + 1])
=======
>>>>>>> 63600b84
        print("")
    except V20Error as e:
        d_error = eval(e.msg)
        print(d_error["errorMessage"], "\n")
<<<<<<< HEAD
    except TypeError as e:
        print(e)
=======
>>>>>>> 63600b84


def add_plots(df, ns_parser):
    panel_number = 2
    plots_to_add = []
    legends = []
    subplot_legends = []

    if ns_parser.ad:
        ad = ta.ad(df["High"], df["Low"], df["Close"], df["Volume"])
        ad_plot = mpf.make_addplot(ad, panel=panel_number)
        plots_to_add.append(ad_plot)
        subplot_legends.extend([panel_number * 2, ["AD"]])
        panel_number += 1

    if ns_parser.bbands:
        bbands = ta.bbands(df["Close"])
        bbands = bbands.drop("BBB_5_2.0", axis=1)
        bbands_plot = mpf.make_addplot(bbands, panel=0)
        plots_to_add.append(bbands_plot)
        legends.extend(["Lower BBand", "Middle BBand", "Upper BBand"])

    if ns_parser.cci:
        cci = ta.cci(df["High"], df["Low"], df["Close"])
        cci_plot = mpf.make_addplot(cci, panel=panel_number)
        plots_to_add.append(cci_plot)
        subplot_legends.extend([panel_number * 2, ["CCI"]])
        panel_number += 1

    if ns_parser.ema:
        ema = ta.ema(df["Close"])
        ema_plot = mpf.make_addplot(ema, panel=0)
        plots_to_add.append(ema_plot)
        legends.append("20 EMA")

    if ns_parser.rsi:
        rsi = ta.rsi(df["Close"])
        rsi_plot = mpf.make_addplot(rsi, panel=panel_number)
        plots_to_add.append(rsi_plot)
        subplot_legends.extend([panel_number * 2, ["RSI"]])
        panel_number += 1

    if ns_parser.obv:
        obv = ta.obv(df["Close"], df["Volume"])
        obv_plot = mpf.make_addplot(obv, panel=panel_number)
        plots_to_add.append(obv_plot)
        subplot_legends.extend([panel_number * 2, ["OBV"]])
        panel_number += 1

    if ns_parser.sma:
        sma_length = [20, 50]
        for length in sma_length:
            sma = ta.sma(df["Close"], length=length)
            sma_plot = mpf.make_addplot(sma, panel=0)
            plots_to_add.append(sma_plot)
            legends.append(f"{length} SMA")

    if ns_parser.vwap:
        vwap = ta.vwap(df["High"], df["Low"], df["Close"], df["Volume"])
        vwap_plot = mpf.make_addplot(vwap, panel=0)
        plots_to_add.append(vwap_plot)
        legends.append("vwap")

    return plots_to_add, legends, subplot_legends


def calendar(instrument, other_args: List[str]):
    parser = argparse.ArgumentParser(
        add_help=False,
        prog="calendar",
        description="Show Calendar Data",
    )
    parser.add_argument(
        "-d",
        "--days",
        dest="days",
        action="store",
        type=int,
        default=7,
        required=False,
        help="The number of days to search for, up to 30 forward or backward "
        + "use negative numbers to search back. ",
    )
    ns_parser = parse_known_args_and_warn(parser, other_args)
    if not ns_parser:
        return

    parameters = {"instrument": instrument, "period": str(ns_parser.days * 86400 * -1)}
    try:
        request = labs.Calendar(params=parameters)
        response = client.request(request)

        l_data = []
        for i in range(len(response)):
            if "forecast" in response[i]:
                forecast = response[i]["forecast"]
                if response[i]["unit"] != "Index":
                    forecast += response[i]["unit"]
            else:
                forecast = ""

            if "market" in response[i]:
                market = response[i]["market"]
                if response[i]["unit"] != "Index":
                    market += response[i]["unit"]
            else:
                market = ""

            if "actual" in response[i]:
                actual = response[i]["actual"]
                if response[i]["unit"] != "Index":
                    actual += response[i]["unit"]
            else:
                actual = ""

            if "previous" in response[i]:
                previous = response[i]["previous"]
                if response[i]["unit"] != "Index":
                    previous += response[i]["unit"]
            else:
                previous = ""

            if "impact" in response[i]:
                impact = response[i]["impact"]
            else:
                impact = ""

            l_data.append(
                {
                    "Title": response[i]["title"],
                    "Time": datetime.fromtimestamp(response[i]["timestamp"]),
                    "Impact": impact,
                    "Forecast": forecast,
                    "Market Forecast": market,
                    "Currency": response[i]["currency"],
                    "Region": response[i]["region"],
                    "Actual": actual,
                    "Previous": previous,
                }
            )

        print(pd.DataFrame(l_data).to_string(index=False))
        print("")

    except V20Error as e:
        d_error = eval(e.msg)
        print(d_error["message"], "\n")
<<<<<<< HEAD


def get_candles_dataframe(accountID, instrument, parameters):
    if not parameters:
        parameters = {
            "granularity": "D",
            "count": "1500",
        }
    try:
        request = instruments.InstrumentsCandles(instrument, params=parameters)
        response = client.request(request)
        candles_data = []
        for i in range(len(response["candles"])):
            candles_data.append(
                {
                    "Date": response["candles"][i]["time"][:10]
                    + " "
                    + response["candles"][i]["time"][11:19],
                    "Open": float(response["candles"][i]["mid"]["o"]),
                    "High": float(response["candles"][i]["mid"]["h"]),
                    "Low": float(response["candles"][i]["mid"]["l"]),
                    "Close": float(response["candles"][i]["mid"]["c"]),
                    "Volume": response["candles"][i]["volume"],
                }
            )
        df = pd.DataFrame(candles_data)
        df.set_index("Date", inplace=True)
        df.index = pd.to_datetime(df.index)
        return df
    except V20Error as e:
        d_error = eval(e.msg)
        print(d_error["errorMessage"], "\n")
=======
>>>>>>> 63600b84


def load(other_args: List[str]):
    """Load a forex instrument to use"""
    parser = argparse.ArgumentParser(
        add_help=False,
        prog="load",
        description="Forex using oanda",
    )

    parser.add_argument(
        "-i",
        "--instrument",
        required=True,
        type=str,
        dest="instrument",
        help="Forex pair to use. ",
    )

    try:
        if other_args:
            if "-" not in other_args[0]:
                other_args.insert(0, "-i")

        ns_parser = parse_known_args_and_warn(parser, other_args)
        if not ns_parser:
            return

        print("")
        return ns_parser.instrument.upper()

    except Exception as e:
        print(e, "\n")
        return None


def book_plot(df, instrument, book_type):
    _, ax = plt.subplots(figsize=plot_autoscale(), dpi=cfgPlot.PLOT_DPI)
    df = df.apply(pd.to_numeric)
    df["shortCountPercent"] = df["shortCountPercent"] * -1
    axis_origin = max(
        abs(max(df["longCountPercent"])), abs(max(df["shortCountPercent"]))
    )
    ax.set_xlim(-axis_origin, +axis_origin)

    sns.set_style(style="darkgrid")

    sns.barplot(
        x="longCountPercent",
        y="price",
        data=df,
        label="Count Percent",
        color="green",
        orient="h",
    )

    sns.barplot(
        x="shortCountPercent",
        y="price",
        data=df,
        label="Prices",
        color="red",
        orient="h",
    )

    ax.invert_yaxis()
    plt.title(f"{instrument} {book_type}")
    plt.xlabel("Count Percent")
    plt.ylabel("Price")
    sns.despine(left=True, bottom=True)
    ax.yaxis.set_major_locator(mticker.MultipleLocator(5))
    if gtff.USE_ION:
        plt.ion()
    plt.show()


def format_instrument(instrument, char):
<<<<<<< HEAD
    try:
        if char not in instrument:
            instrument_list = list(instrument)
            instrument_list.pop(3)
            if char == " ":
                instrument = "".join(map(str, instrument_list))
            else:
                instrument_list.insert(3, char)
                instrument = "".join(map(str, instrument_list))
        return instrument
    except TypeError:
        print("Please load an instrument")
        print("")
=======
    if char not in instrument:
        instrument_list = list(instrument)
        instrument_list.pop(3)
        instrument_list.insert(3, char)
        instrument = "".join(map(str, instrument_list))
    return instrument
>>>>>>> 63600b84
<|MERGE_RESOLUTION|>--- conflicted
+++ resolved
@@ -49,10 +49,7 @@
     except V20Error as e:
         d_error = eval(e.msg)
         print(d_error["errorMessage"], "\n")
-<<<<<<< HEAD
-=======
-
->>>>>>> 63600b84
+
 
 def get_account_summary(accountID, other_args: List[str]):
     parser = argparse.ArgumentParser(
@@ -64,7 +61,7 @@
     if not ns_parser:
         return
 
-<<<<<<< HEAD
+<
 def get_account_summary(accountID, other_args: List[str]):
     parser = argparse.ArgumentParser(
         add_help=False,
@@ -75,8 +72,6 @@
     if not ns_parser:
         return
 
-=======
->>>>>>> 63600b84
     try:
         request = accounts.AccountSummary(accountID=accountID)
         response = client.request(request)
@@ -267,7 +262,6 @@
     try:
         request = orders.OrderCreate(accountID, data)
         response = client.request(request)
-<<<<<<< HEAD
         order_data = []
         order_data.append(
             {
@@ -285,40 +279,9 @@
     except V20Error as e:
         d_error = eval(e.msg)
         print(d_error["errorMessage"], "\n")
-=======
-
-        if "orderFillTransaction" in response["orderCreateTransaction"]:
-            order_id = response["orderCreateTransaction"]["orderFillTransaction"]["id"]
-            order_instrument = response["orderCreateTransaction"][
-                "orderFillTransaction"
-            ]["instrument"]
-            units = response["orderCreateTransaction"]["orderFillTransaction"]["units"]
-            price = response["orderCreateTransaction"]["orderFillTransaction"]["price"]
-            print("Order Filled:")
-            print(f"ID: {order_id}")
-            print(f"Instrument: {order_instrument}")
-            print(f"Units: {units}")
-            print(f"Price: {price}")
-            print("")
-        else:
-            order_creation_id = response["orderCreateTransaction"]["id"]
-            order_instrument = response["orderCreateTransaction"]["instrument"]
-            units = response["orderCreateTransaction"]["units"]
-            price = response["orderCreateTransaction"]["price"]
-            print("Order created:")
-            print(f"ID: {order_creation_id}")
-            print(f"Instrument: {order_instrument}")
-            print(f"Units: {units}")
-            print(f"Price: {price}")
-            print("")
-
->>>>>>> 63600b84
     except Exception as e:
         print(e)
-    except V20Error as e:
-        d_error = eval(e.msg)
-        print(d_error["message"], "\n")
-
+ 
 
 def cancel_pending_order(accountID, other_args: List[str]):
     parser = argparse.ArgumentParser(
@@ -366,7 +329,6 @@
         response = client.request(request)
         pending_data = []
         for i in range(len(response["orders"])):
-<<<<<<< HEAD
             pending_data.append(
                 {
                     "Order ID": response["orders"][i]["id"],
@@ -385,22 +347,8 @@
             print("No pending orders")
         else:
             print(df.to_string(index=False))
-=======
-            order_id = response["orders"][i]["id"]
-            instrument = response["orders"][i]["instrument"]
-            price = response["orders"][i]["price"]
-            units = response["orders"][i]["units"]
-            create_time = response["orders"][i]["createTime"]
-            time_in_force = response["orders"][i]["timeInForce"]
-            print(f"Order ID: {order_id}")
-            print(f"Instrument: {instrument}")
-            print(f"Price: {price}")
-            print(f"Units: {units}")
-            print(f"Time created: {create_time}")
-            print(f"Time in force: {time_in_force}")
-            print("-" * 30)
->>>>>>> 63600b84
-        print("")
+        print("")
+        
     except V20Error as e:
         d_error = eval(e.msg)
         print(d_error["errorMessage"], "\n")
@@ -420,7 +368,6 @@
         response = client.request(request)
         position_data = []
         for i in range(len(response["positions"])):
-<<<<<<< HEAD
             position_data.append(
                 {
                     "Instrument": response["positions"][i]["instrument"],
@@ -439,32 +386,12 @@
 
         df = pd.DataFrame.from_dict(position_data)
         print(df.to_string(index=False))
-=======
-            instrument = response["positions"][i]["instrument"]
-            long_units = response["positions"][i]["long"]["units"]
-            long_pl = response["positions"][i]["long"]["pl"]
-            long_upl = response["positions"][i]["long"]["unrealizedPL"]
-            short_units = response["positions"][i]["short"]["units"]
-            short_pl = response["positions"][i]["short"]["pl"]
-            short_upl = response["positions"][i]["short"]["unrealizedPL"]
-            print(f"Instrument: {instrument}\n")
-            print(f"Long Units: {long_units}")
-            print(f"Total Long P/L: {long_pl}")
-            print(f"Long Unrealized P/L: {long_upl}\n")
-            print(f"Short Units: {short_units}")
-            print(f"Total Short P/L: {short_pl}")
-            print(f"Short Unrealized P/L: {short_upl}")
-            print("-" * 30 + "\n")
->>>>>>> 63600b84
-        print("")
-
-    except V20Error as e:
-        d_error = eval(e.msg)
-        print(d_error["errorMessage"], "\n")
-<<<<<<< HEAD
-=======
-
->>>>>>> 63600b84
+        print("")
+
+    except V20Error as e:
+        d_error = eval(e.msg)
+        print(d_error["errorMessage"], "\n")
+
 
 def get_open_trades(accountID, other_args):
     parser = argparse.ArgumentParser(
@@ -476,7 +403,7 @@
     if not ns_parser:
         return
 
-<<<<<<< HEAD
+
 def get_open_trades(accountID, other_args):
     parser = argparse.ArgumentParser(
         add_help=False,
@@ -487,8 +414,6 @@
     if not ns_parser:
         return
 
-=======
->>>>>>> 63600b84
     try:
         request = trades.OpenTrades(accountID)
         response = client.request(request)
@@ -514,12 +439,10 @@
                     "unrealizedPL": "Unrealized P/L",
                 }
             )
-<<<<<<< HEAD
+
             print(df.to_string(index=False))
-=======
-            print(df)
->>>>>>> 63600b84
             print("")
+            
         except KeyError:
             print("No trades were found")
             print("")
@@ -568,7 +491,6 @@
         request = trades.TradeClose(accountID, ns_parser.orderID, data)
         response = client.request(request)
 
-<<<<<<< HEAD
         close_data = []
         close_data.append(
             {
@@ -588,26 +510,7 @@
         print(d_error["errorMessage"], "\n")
     except Exception as e:
         print(e, "\n")
-=======
-        order_id = response["orderCreateTransaction"]["tradeClose"]["tradeID"]
-        order_instrument = response["orderFillTransaction"]["instrument"]
-        units = response["orderCreateTransaction"]["units"]
-        price = response["orderFillTransaction"]["price"]
-        pl = response["orderFillTransaction"]["pl"]
-        print("Order closed:")
-        print(f"ID: {order_id}")
-        print(f"Instrument: {order_instrument}")
-        print(f"Units: {units}")
-        print(f"Price: {price}")
-        print(f"P/L: {pl}")
-        print("")
-
-    except Exception as e:
-        print(e, "\n")
-    except V20Error as e:
-        d_error = eval(e.msg)
-        print(d_error["errorMessage"], "\n")
->>>>>>> 63600b84
+
 
 
 def show_candles(accountID, instrument, other_args: List[str]):
@@ -637,7 +540,6 @@
         type=int,
         required=False,
         help="The number of candles to retrieve. Default:180 ",
-<<<<<<< HEAD
     )
     parser.add_argument(
         "-a",
@@ -694,8 +596,6 @@
         dest="vwap",
         action="store_true",
         help="Adds vwap (Volume Weighted Average Price) to the chart",
-=======
->>>>>>> 63600b84
     )
 
     ns_parser = parse_known_args_and_warn(parser, other_args)
@@ -707,20 +607,10 @@
     parameters["count"] = ns_parser.candlecount
     try:
         instrument = format_instrument(instrument, "_")
-<<<<<<< HEAD
         df = get_candles_dataframe(accountID, instrument, parameters)
 
         plots_to_add, legends, subplot_legends = add_plots(df, ns_parser)
 
-=======
-        request = instruments.InstrumentsCandles(instrument, params=parameters)
-        response = client.request(request)
-        process_candle_response(response)
-        oanda_fix_date(".temp_candles.csv")
-        df = pd.read_csv(".candles.csv", index_col=0)
-        df.index = pd.to_datetime(df.index)
-        df.columns = ["Open", "High", "Low", "Close", "Volume"]
->>>>>>> 63600b84
         if gtff.USE_ION:
             plt.ion()
 
@@ -733,22 +623,19 @@
             returnfig=True,
             addplot=plots_to_add,
         )
-<<<<<<< HEAD
+        
         ax[0].set_title(f"{instrument} {ns_parser.granularity}")
         ax[0].legend(legends)
         for i in range(0, len(subplot_legends), 2):
             ax[subplot_legends[i]].legend(subplot_legends[i + 1])
-=======
->>>>>>> 63600b84
-        print("")
-    except V20Error as e:
-        d_error = eval(e.msg)
-        print(d_error["errorMessage"], "\n")
-<<<<<<< HEAD
+            
+        print("")
+    except V20Error as e:
+        d_error = eval(e.msg)
+        print(d_error["errorMessage"], "\n")
     except TypeError as e:
         print(e)
-=======
->>>>>>> 63600b84
+
 
 
 def add_plots(df, ns_parser):
@@ -896,7 +783,6 @@
     except V20Error as e:
         d_error = eval(e.msg)
         print(d_error["message"], "\n")
-<<<<<<< HEAD
 
 
 def get_candles_dataframe(accountID, instrument, parameters):
@@ -929,8 +815,7 @@
     except V20Error as e:
         d_error = eval(e.msg)
         print(d_error["errorMessage"], "\n")
-=======
->>>>>>> 63600b84
+
 
 
 def load(other_args: List[str]):
@@ -1008,7 +893,6 @@
 
 
 def format_instrument(instrument, char):
-<<<<<<< HEAD
     try:
         if char not in instrument:
             instrument_list = list(instrument)
@@ -1022,11 +906,3 @@
     except TypeError:
         print("Please load an instrument")
         print("")
-=======
-    if char not in instrument:
-        instrument_list = list(instrument)
-        instrument_list.pop(3)
-        instrument_list.insert(3, char)
-        instrument = "".join(map(str, instrument_list))
-    return instrument
->>>>>>> 63600b84
